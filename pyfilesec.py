#!/usr/bin/env python
# -*- coding: utf-8 -*-

"""pyFileSec: File-oriented privacy & integrity management tools
"""

 # Copyright (c) Jeremy R. Gray, 2013
 # Released under the GPLv3 licence with the additional exemptions that
 # 1) compiling, linking, and/or using OpenSSL are allowed, and
 # 2) the copyright, licence terms, and following disclaimer be included in any
 #    and all derivative work.

 # DISCLAIMER: THIS SOFTWARE IS PROVIDED ``AS IS'', WITHOUT REPRESENTATION FROM
 # THE COPYRIGHT HOLDER OR CONTRIBUTORS AS TO ITS FITNESS FOR ANY PURPOSE, AND
 # WITHOUT WARRANTY OF ANY KIND, EITHER EXPRESS OR IMPLIED, INCLUDING WITHOUT
 # LIMITATION THE IMPLIED WARRANTIES OF MERCHANTABILITY AND FITNESS FOR A
 # PARTICULAR PURPOSE. IN NO EVENT SHALL THE COPYRIGHT HOLDER OR CONTRIBUTORS
 # BE LIABLE FOR ANY DAMAGES, INCLUDING SPECIAL, INDIRECT, INCIDENTAL, OR
 # CONSEQUENTIAL DAMAGES OF ANY NATURE, WITH RESPECT TO ANY CLAIM HOWEVER
 # CAUSED AND ON ANY THEORY OF LIABILITY, WHETHER IN CONTRACT, STRICT
 # LIABILITY, OR TORT (INCLUDING NEGLIGENCE OR OTHERWISE) ARISING OUT OF OR IN
 # CONNECTION WITH THE USE OF THE SOFTWARE, EVEN IF THE COPYRIGHT HOLDER OR
 # CONTRIBUTORS HAVE BEEN OR ARE HEREAFTER ADVISED OF THE POSSIBILITY OF SUCH
 # DAMAGES.


__version__ = '0.1.7'
__author__ = 'Jeremy R. Gray'
__contact__ = 'jrgray@gmail.com'

import sys
from platform import python_version
import os
from os.path import abspath, isfile, getsize
import stat
import shutil
import tarfile
import re
from random import SystemRandom
sysRand = SystemRandom()

import json
import time
from tempfile import mkdtemp, NamedTemporaryFile
import subprocess
import hashlib
from functools import partial  # for buffered hash digest
from base64 import b64encode, b64decode
import getpass  # for RSA key-gen
import argparse

lib_name = 'pyFileSec'
lib_path = abspath(__file__)


def _parse_args():
    """Parse and return command line arguments.

    a file name is typically the first (required) argument
    passphrases for command-line usage must go through files;
        will get a logging.warning()
    currently not possible to register a new enc/dec method via command line
    """
    parser = argparse.ArgumentParser(
        description='File-oriented privacy & integrity management library.',
        epilog="See https://pypi.python.org/pypi/pyFileSec/")
<<<<<<< HEAD
    parser.add_argument('filename', help='path to file to process, "genrsa", or "debug"')
    parser.add_argument('--version', action='version', version=__version__)
    parser.add_argument('--verbose', action='store_true', help='print logging info to stdout')

    group = parser.add_mutually_exclusive_group()
    group.add_argument('--encrypt', action='store_true', help='encrypt with RSA + AES256 (-u [-o][-m][-n][-c][-z][-e][-k])')
    group.add_argument('--decrypt', action='store_true', help='use private key to decrypt (-v [-o][-d][-r])')
    group.add_argument('--rotate', action='store_true', help='rotate the encryption (-v -U [-V][-r][-R][-z][-e][-c])')
    group.add_argument('--sign', action='store_true', help='sign file / make signature (-v [-r])')
    group.add_argument('--verify', action='store_true', help='verify a signature using public key (-u -g)')
    group.add_argument('--pad', action='store_true', help='obscure file length by padding with bytes ([-z])')
    group.add_argument('--destroy', action='store_true', help='secure delete')

    parser.add_argument('--openssl', help='specify path of the openssl binary to use')
    parser.add_argument('-o', '--out', help='path name for generated (output) file')
    parser.add_argument('-u', '--pub', help='path to public key (.pem file)')
    parser.add_argument('-U', '--pubn', help='path to new public key (.pem file)')
    parser.add_argument('-v', '--priv', help='path to private key (.pem file)')
    parser.add_argument('-V', '--nprv', help='path to new private key (--rotate only)')
    parser.add_argument('-r', '--pphr', help='path to file containing passphrase for private key')
    parser.add_argument('-R', '--nppr', help='path to file containing passphrase for new priv key')
    parser.add_argument('-m', '--meta', help='False to suppress saving meta-data with encrypted file')
    parser.add_argument('-c', '--hmac', help='path to file containing hmac key')
    parser.add_argument('-s', '--sig', help='path to signature file (input file for --verify)')
    parser.add_argument('-z', '--size', type=int, help='num bytes for --pad, default 16384; unpad = 0 or -1')
    parser.add_argument('-n', '--nodate', action='store_true', help='do not save encryption date in the meta-data')
    parser.add_argument('-k', '--keep', action='store_true', help='do not --destroy plain-text file after encryption')
    #parser.add_argument('-e', '--enc', help='register encryption m, nargs=1ethod to use')
    #parser.add_argument('-d', '--dec', help='register decryption method to use')

    return parser.parse_args()

if __name__ == "__main__":
    args = _parse_args()
else:
    args = None
=======
    parser.add_argument('--version', action='version',
        version='%s %s' % (lib_name, __version__))

    group = parser.add_mutually_exclusive_group()
    group.add_argument('--encrypt', nargs=1, help='encrypt with RSA + AES256 (-u [-o][-m][-n][-c][-z][-e][-k])')
    group.add_argument('--decrypt', nargs=1, help='use private key to decrypt (-v [-o][-d][-r])')
    group.add_argument('--rotate', nargs=1, help='rotate the encryption (-v -U [-V][-r][-R][-z][-e][-c])')
    group.add_argument('--sign', nargs=1, help='sign file / make signature (-v [-r])')
    group.add_argument('--verify', help='verify a signature using public key (-u -g)', nargs=1)
    group.add_argument('--pad', help='obscure file length by padding with bytes ([-z])', nargs=1)
    group.add_argument('--destroy', help='secure delete', nargs=1)
    group.add_argument('--genrsa', action='store_true', help='enter command-line dialog to generate an RSA key pair')
    group.add_argument('--debug', help='run suite of self-tests, verbose output', action="store_true")

    parser.add_argument('--openssl', help='specify path of the openssl binary to use')
    #parser.add_argument('-i', '--in', nargs=1, help='path to file to work on (plain or cipher text)')
    parser.add_argument('-o', '--out', nargs=1, help='path name for generated (output) file')
    parser.add_argument('-u', '--pub', nargs=1, help='path to public key (.pem file)')
    #parser.add_argument('-U', '--pubn', nargs=1, help='path to new public key (.pem file)')
    parser.add_argument('-v', '--priv', help='path to private key (.pem file)', nargs=1)
    parser.add_argument('-V', '--nprv', nargs=1, help='path to new private key (--rotate only)')
    parser.add_argument('-r', '--pphr', help='path to file containing passphrase for private key')
    parser.add_argument('-R', '--nppr', nargs=1, help='path to file containing passphrase for new priv key')
    #parser.add_argument('-e', '--enc', help='registered encryption m, nargs=1ethod to use', nargs=1)
    #parser.add_argument('-d', '--dec', nargs=1, help='registered decryption method to use', nargs=1)
    parser.add_argument('-m', '--meta', nargs=1, help='False to suppress saving meta-data with encrypted file')
    parser.add_argument('-c', '--hmac', nargs=1, help='path to file containing hmac key')
    parser.add_argument('-s', '--sig', nargs=1, help='path to signature file (for --verify)')
    parser.add_argument('-z', '--size', type=int, nargs=1, help='num bytes for --pad, default 16384; unpad = 0 or -1')
    parser.add_argument('-n', '--nodate', action='store_true', help='do not save encryption date in the meta-data')
    parser.add_argument('-k', '--keep', action='store_true', help='do not --destroy plain-text file after encryption')

    return parser.parse_args()

args = _parse_args()
>>>>>>> 05591695

if python_version() < '2.6.6':
    raise RuntimeError('Requires python 2.6+')
if python_version < '3.':
    input23 = raw_input
else:
    input23 = input

if sys.platform == 'win32':
    get_time = time.clock
    from win32com.shell import shell
    user_can_admin = shell.IsUserAnAdmin()
    user_can_link = user_can_admin  # for fsutil hardlink
else:
    get_time = time.time
    user_can_admin = False  # not known; not needed
    user_can_link = True


class PyFileSecError(Exception):
    """Base exception for pyFileSec errors."""

class PublicKeyTooShortError(PyFileSecError):
    '''Error to indicate that a public key is not long enough.'''

class DecryptError(PyFileSecError):
    '''Error to indicate that decryption failed.'''

class PrivateKeyError(PyFileSecError):
    '''Error to indicate that loading a private key failed.'''

class InternalFormatError(PyFileSecError):
    '''Error to indicate bad format or file name inside archive file.'''

class PaddingError(PyFileSecError):
    '''Error to indicate bad file padding.'''


class PFSCodecRegistry(object):
    """Class to explicitly manage the encrypt & decrypt functions.

    Motivation:

    1) Want extensible structure so that other encryption tools can drop in,
       while retaining the file-bundling and meta-data generation.

    2) Want the method used for encryption to be documentable in meta-data,
       esp. useful if there are several alternative methods available.

    3) Retain the ability to access all decryption methods, even if the
       related encryption method is no longer supported.

    Currently works for the default functions. To register a new function, the
    idea is to be able to do::

        codec = PFSCodecRegistry()
        new = {'_encrypt_xyz': _encrypt_xyz,
               '_decrypt_xyz': _decrypt_xyz}
        # checks for matching enc/dec pairs
        codec.register(new)

    and then `encrypt(method='_encrypt_xyz')` will work.

    But its not this simple yet: a) will need to update file extensions AES_EXT
    and so on for files generated (currently are constants). b) `rotate()` will
    need a newEncMethod param. c) will need a way to give arguments to the
    new_enc() and new_dec() methods, should be possible with `*args **kwargs`.
    """

    def __init__(self, defaults={}):
        self.name = 'PFSCodecRegistry'
        self._functions = {}
        self.register(defaults)

    def keys(self):
        return list(self._functions.keys())

    def register(self, new_functions):
        """Validate and add codec pairs to the registry, in pairs.
        """
        for key in list(new_functions.keys()):
            fxn = new_functions[key]
            if not key in globals() or not hasattr(fxn, '__call__'):
                msg = ': failed to register "%s", not callable' % key
                _fatal(self.name + msg)
            if key in list(self.keys()):
                _fatal(self.name + ': function "%s" already registered' % key)
            if not len(key) > 3 or key[:4] not in ['_enc', '_dec']:
                msg = ': failed to register "%s": need _enc/_dec...' % key
                _fatal(self.name + msg)
            self._functions.update({key: fxn})
            fxn_info = '%s(): fxn id=%d' % (key, id(fxn))
            logging.info(self.name + ': registered %s' % fxn_info)

        # allow _dec without _enc, but not vice-verse:
        for key in list(new_functions.keys()):
            if key.startswith('_dec'):
                continue
            assert key.startswith('_enc')
            dec_twin = key.replace('_enc', '_dec', 1)
            if not dec_twin in list(self._functions.keys()):
                _fatal('method "%s" incomplete codec pair' % key)
            # ideally also check dec(enc(secret.txt, pub), priv, pphr)
            # but this won't easily just work for rot13, gpg, etc

    def unregister(self, function_list):
        """Remove codec pairs from the registry based on keys.
        """
        target_list = []
        prefix_swap = {'_enc': '_dec', '_dec': '_enc'}
        for key in function_list:
            target_list.append(key)
            lead = key[:4]
            target_list.append(key.replace(lead, prefix_swap[lead], 1))
        for key in list(set(target_list)):
            if key in list(self._functions.keys()):
                del self._functions[key]
                logging.info('removed %s from registry' % key)
            else:
                msg = 'failed to remove %s from registry, not found' % key
                logging.warning(msg)

    def get_function(self, fxn_name):
        """Return a validated function from {method_name: fxn} dict.
        """
        if self.is_registered(fxn_name):
            return self._functions[fxn_name]
        return None

    def is_registered(self, fxn_name):
        """Returns True if `fxn_name` is registered; validated at registration.
        """
        return fxn_name in self._functions


class SetUmask(object):
    """Decorator for functions that create files.
    """
    def __init__(self, fxn):
        self.fxn = fxn

    def __call__(self, *args, **kwargs):
        restore = os.umask(UMASK)
        val = self.fxn(*args, **kwargs)
        os.umask(restore)
        return val


def _setup_logging():
    # Logging:  stderr, or psychopy.logging if we're a PsychoPy module
    class _log2stdout(object):
        """Print all logging messages, regardless of log level.
        """
        @staticmethod
        def debug(msg):
            m = msgfmt % (get_time() - logging_t0, msg)
            print(m)

        # flatten log levels:
        error = warning = exp = data = info = debug

    class _no_logging(object):
        @staticmethod
        def debug(msg):
            pass
        error = warning = exp = data = info = debug

    logging_t0 = get_time()
    verbose = args and bool(args.verbose or args.filename == 'debug')
    if not verbose:
        logging = _no_logging()
    else:
        msgfmt = "%.4f  " + lib_name + ": %s"
        logging = _log2stdout()
        if __name__ != '__main__':
            try:
                from psychopy import logging
            except:
                pass
    return logging, logging_t0


def _sys_call(cmdList, stderr=False, stdin=''):
    """Run a system command via subprocess, return stdout [, stderr].

    stdin is optional string to pipe in. Will always log a non-empty stderr.
    """
    logging.debug('_sys_call: %s' % (' '.join(cmdList)))

    proc = subprocess.Popen(cmdList, stdin=subprocess.PIPE,
                            stdout=subprocess.PIPE, stderr=subprocess.PIPE)
    so, se = proc.communicate(stdin)
    if se:
        logging.error(se.strip())
    if stderr:
        return so.strip(), se.strip()
    else:
        return so.strip()


def _get_openssl_info():
    """Find, check, and report info about the OpenSSL binary on this system.
    """
<<<<<<< HEAD
    if args and args.openssl:
=======
    if args.openssl:
>>>>>>> 05591695
        OPENSSL = args.openssl
        logging.info('Option requesting openssl executable: ' + OPENSSL)
    elif sys.platform not in ['win32']:
        OPENSSL = _sys_call(['which', 'openssl'])
        if OPENSSL not in ['/usr/bin/openssl']:
            msg = 'unexpected location for openssl binary: %s' % OPENSSL
            logging.warning(msg)
    else:
        # use a bat file for openssl.cfg; create .bat if not found or broken
        # might have to move to os.environ['HOME'] to ensure write permission
        libdir = os.path.split(os.path.abspath(__file__))[0]
        bat_name = '_openssl.bat'
        OPENSSL = os.path.join(libdir, bat_name)
        if not os.path.exists(OPENSSL):
            logging.info('no working %s file; trying to recreate' % bat_name)
            default = 'C:\\OpenSSL-Win32\\bin'
            openssl_expr = 'XX-OPENSSL_PATH-XX'
            bat = """@echo off
                set PATH=""" + openssl_expr + """;%PATH%
                set OPENSSL_CONF=""" + openssl_expr + """\\openssl.cfg
                START "" /b /wait openssl.exe %*"""
            default = bat.replace(openssl_expr, default).replace('    ', '')
            with open(OPENSSL, 'wb') as fd:
                fd.write(default)
            test = _sys_call([OPENSSL, 'version'])
            if not test.startswith('OpenSSL'):
                # locate and cache result, takes 5-6 seconds:
                cmd = ['where', '/r', 'C:\\', 'openssl.exe']
                where_out = _sys_call(cmd)
                if not where_out.strip().endswith('openssl.exe'):
                    _fatal('Failed to find OpenSSL.exe.\n' +
                           'Please install under C:\ and try again.')
                guess = where_out.splitlines()[0]  # take first match
                guess_path = guess.replace(os.sep + 'openssl.exe', '')
                where_bat = bat.replace(openssl_expr, guess_path)
                with open(OPENSSL, 'wb') as fd:
                    fd.write(where_bat)
        logging.info('will use .bat file for OpenSSL: %s' % OPENSSL)

    if not isfile(OPENSSL):
        msg = 'Could not find openssl executable, tried: %s' % OPENSSL
        _fatal(msg, RuntimeError)

    openssl_version = _sys_call([OPENSSL, 'version'])
    if openssl_version.lower() < 'openssl 0.9.8':
        _fatal('OpenSSL too old (%s)' % openssl_version, RuntimeError)
    logging.info('OpenSSL binary  = %s' % OPENSSL)
    logging.info('OpenSSL version = %s' % openssl_version)

    # use_rsautl = (openssl_version < 'OpenSSL 1.0')  # ideally use pkeyutl
    # but -decrypt with passphrase fails with pkeyutl, so always use rsautl:
    use_rsautl = True

    return OPENSSL, openssl_version, use_rsautl


def _get_destroy_info():
    """Find and return into about secure file removal tools on this system.
    """
    if sys.platform in ['darwin']:
        destroy_TOOL = _sys_call(['which', 'srm'])
        destroy_OPTS = ('-f', '-z', '--medium')  # 7 US DoD compliant passes
    elif sys.platform.startswith('linux'):
        destroy_TOOL = _sys_call(['which', 'shred'])
        destroy_OPTS = ('-f', '-u', '-n', '7')
    elif sys.platform in ['win32']:
        libdir = os.path.split(os.path.abspath(__file__))[0]
        default = os.path.join(libdir, '_sdelete.bat')
        if not isfile(default):
            guess = _sys_call(['where', '/r', 'C:\\', 'sdelete.exe'])
            if not guess.strip().endswith('sdelete.exe'):
                _fatal('Failed to find sdelete.exe. Please install ' +
                       'under C:\\, run it manually to accept the terms.')
            bat = """@echo off
                START "" /b /wait SDELETE %*""".replace('SDELETE', guess)
            with open(default, 'wb') as fd:
                fd.write(bat)
        destroy_TOOL = default
        sd_version = _sys_call([destroy_TOOL]).splitlines()[0]
        logging.info('Found ' + sd_version)
        destroy_OPTS = ('-q', '-p', '7')
    else:
        destroy_TOOL = ''
        destroy_OPTS = ()
    if not isfile(destroy_TOOL):
        destroy_TOOL = ''

    return destroy_TOOL, destroy_OPTS


def _fatal(msg, err=ValueError):
    """log then raise err(msg).
    """
    logging.error(msg)
    raise err(msg)


# CONSTANTS ------------ (with code folding) ------------
if True:
    RSA_PADDING = '-oaep'  # actual arg for openssl rsautl in encrypt, decrypt

    ARCHIVE_EXT = '.enc'  # extension for for tgz of AES, PWD.RSA, META
    AES_EXT = '.aes256'   # extension for AES encrypted data file
    RSA_EXT = '.pwdrsa'   # extension for RSA-encrypted AES-pwd (ciphertext)
    META_EXT = '.meta'    # extension for meta-data

    # warn that operations will take a while, check disk space, ...
    LRG_FILE_WARN = 2 ** 24  # 17M; used in tests but not implemented elsewhere
    MAX_FILE_SIZE = 2 ** 33  # 8G; larger maybe fine, untested, will affect pad

    # file-length padding:
    PFS_PAD = lib_name + '_padded'  # label = 'file is padded'
    PAD_STR = 'pad='    # label means 'pad length = \d\d\d\d\d\d\d\d\d\d bytes'
    PAD_BYTE = b'\0'    # actual byte to use; value unimportant
    assert not PAD_BYTE in PFS_PAD
    assert len(PAD_BYTE) == 1
    PAD_LEN = len(PAD_STR + PFS_PAD) + 10 + 2  # len of info about padding
    # 10 = # digits in max file size, also works for 4G files
    #  2 = # extra bytes, one at end, one between PAD_STR and PFS_PAD labels

    # value to use for missing meta-data:
    META_DATA_UNKNOWN = '(meta-data unknown)'

    # used if user suppresses the date; will sort before a numerical date:
    DATE_UNKNOWN = '(date-time unknown)'

    whitespace_re = re.compile('\s')
    hexdigits_re = re.compile('^[\dA-F]+$|^[\da-f]+$')

    # destroy() return codes:
    pfs_DESTROYED = 1
    pfs_UNLINKED = 0
    pfs_UNKNOWN = -1

    # decrypted file status:
    PERMISSIONS = 0o600  # for decrypted file, no execute, no group, no other
    UMASK = 0o077  # need u+x permission for diretories


def _entropy_check():
    """Basic query for some indication that entropy is available.
    """
    if sys.platform == 'darwin':
        # SecurityServer daemon is supposed to ensure entropy is available:
        ps = _sys_call(['ps', '-e'])
        securityd = _sys_call(['which', 'securityd'])  # full path
        if securityd in ps:
            e = securityd + ' running'
        else:
            e = ''
        rdrand = _sys_call(['sysctl', 'hw.optional.rdrand'])
        e += '; rdrand: ' + rdrand
    elif sys.platform.startswith('linux'):
        avail = _sys_call(['cat', '/proc/sys/kernel/random/entropy_avail'])
        e = 'entropy_avail: ' + avail
    else:
        e = '(unknown)'
    return e


def _sha256(filename):
    """Return sha256 hex-digest of a file, buffered for large files.
    """
    # from stackoverflow:
    dgst = hashlib.sha256()
    with open(filename, mode='rb') as fd:
        for buf in iter(partial(fd.read, 2048), b''):  # null byte sentinel
            dgst.update(buf)
    return dgst.hexdigest()


def hmac_sha256(key, filename):
    """Return a hash-based message authentication code (HMAC), using SHA256.

    The key is a string value.
    """
    if not key:
        return None
    if getsize(filename) > MAX_FILE_SIZE:
        _fatal('hmac_sha256: file too large (> max file size)')
    cmd_HMAC = [OPENSSL, 'dgst', '-sha256', '-hmac', key, filename]
    hmac_openssl = _sys_call(cmd_HMAC)

    return hmac_openssl


def get_key_length(pubkey):
    """Return the number of bits in a RSA public key.
    """
    name = 'get_key_length'
    cmdGETMOD = [OPENSSL, 'rsa', '-modulus', '-in', pubkey, '-pubin', '-noout']
    modulus = _sys_call(cmdGETMOD).replace('Modulus=', '')
    if not modulus:
        _fatal(name + ': no RSA modulus in pub "%s" (bad .pem file?)' % pubkey)
    if not hexdigits_re.match(modulus):
        _fatal(name + ': expected hex digits in pubkey RSA modulus')
    return len(modulus) * 4


def _printable_pwd(nbits=256):
    """Return a string of hex digits with n random bits, zero-padded.

    Uses random.SystemRandom().getrandbits().
    """
    pwd = hex(sysRand.getrandbits(nbits))
    return pwd.strip('L').replace('0x', '', 1).zfill(nbits // 4)


@SetUmask
def make_archive(paths, name='', keep=True):
    """Make a tgz file from a list of paths, set permissions. Directories ok.

    Eventually might take an arg to decide whether to use tar or zip.
    Just a tarfile wrapper with extension, permissions, unlink options.
    unlink is whether to unlink the original files after making an archive, not
    a secure-delete option.
    """
    if isinstance(paths, str):
        paths = [paths]
    if not name:
        name = os.path.splitext(paths[0])[0].strip(os.sep) + '.tgz'
    assert not isfile(name)
    tar_fd = tarfile.open(name, "w:gz")
    for p in paths:
        tar_fd.add(p, recursive=True)  # True by default, get whole directory
        if not keep:
            try:
                shutil.rmtree(p)  # might be a directory
            except OSError:
                os.unlink(p)
    tar_fd.close()

    return name


def destroy(filename, cmdList=()):
    """Try to secure-delete a file; returns (status, link count, time taken).

    Calls an OS-specific secure-delete utility, defaulting to::

        Mac:     /usr/bin/srm   -f -z --medium  filename
        Linux:   /usr/bin/shred -f -u -n 7 filename
        Windows: sdelete.exe    -q -p 7 filename

    If these are not available, `destroy` will warn and fall through to trying
    to merely overwrite the data with 0's (with unknown effectiveness)

    As an alternative, a custom command sequence can be specified::

        cmdList = (command, option1, option2, ..., filename)

    Ideally avoid the need to destroy files. Keep all sensitive data in RAM.
    File systems that are journaled, have RAID, are mirrored, or other back-up
    are much trickier to secure-delete.

    `destroy` may fail to remove all traces of a file if multiple hard-links
    exist for the file. For this reason, the original link count is returned.
    In the case of multiple hardlinks, Linux (shred) and Windows (sdelete)
    do appear to destroy the data, whereas Mac (srm) will not.

    The time required can help confirm whether it was a secure removal (slow)
    or an ordinary removal (unlinking is fast).

    If an open file-descriptor is given instead of a filename, destroy() will
    try to secure-delete the contents and close the file. This is intended to
    be useful when working with NamedTemporaryFiles, which vanish when closed.
    """

    name = 'destroy'
    got_file = hasattr(filename, 'file') and hasattr(filename, 'close')
    if got_file:
        filename, file_in = filename.name, filename
        file_in.seek(0)

    os.chmod(filename, 0o600)  # raises OSError if no file or cant change
    filename = abspath(filename)
    t0 = get_time()

    # Try to detect & inform about hardlinks:
    # srm will detect but not affect those links or the inode data
    # shred and fsutil will blast the inode's data, but not unlink other links
    orig_links = _get_hardlink_count(filename)
    if sys.platform != 'win32' and orig_links > 1:
        mount_path = abspath(filename)
        while not os.path.ismount(mount_path):
            mount_path = os.path.dirname(mount_path)
        msg = name + """: '%s' (inode %d) has other hardlinks:
            `find %s -xdev -inum %d`""".replace('    ', '')
        file_stat = os.stat(filename)
        inode = file_stat[stat.ST_INO]
        vals = (filename, inode, mount_path, inode)
        logging.warning(msg % vals)

    if not cmdList:
        cmdList = (destroy_TOOL,) + destroy_OPTS + (filename,)
    else:
        logging.info(name + ': %s' % ' '.join(cmdList))

    good_sys_call = False
    try:
        __, err = _sys_call(cmdList, stderr=True)
        good_sys_call = not err
    except OSError as e:
        good_sys_call = False
        logging.warning(name + ': %s' % e)
        logging.warning(name + ': %s' % ' '.join(cmdList))
    finally:
        if got_file:
            try:
                file_in.close()
                file_in.unlink()
                del(file_in.name)
            except:
                pass  # gives an OSError but has done something
        if not isfile(filename):
            if good_sys_call:
                return pfs_DESTROYED, orig_links, get_time() - t0
            return pfs_UNKNOWN, orig_links, get_time() - t0

    # file should have been overwritten and removed; if not...
    logging.warning(name + ': falling through to 1 pass of zeros')
    with open(filename, 'wb') as fd:
        fd.write(chr(0) * getsize(filename))
    shutil.rmtree(filename, ignore_errors=True)
    assert not isfile(filename)  # yikes, file remains

    return pfs_UNKNOWN, orig_links, get_time() - t0


def _get_file_permissions(filename):
    return int(oct(os.stat(filename)[stat.ST_MODE])[-3:], 8)


def _set_file_permissions(filename, mode):
    pass
    # import win32security  # looks interesting
    # info = OWNER_SECURITY_INFORMATION | GROUP_SECURITY_INFORMATION | \
    #           DACL_SECURITY_INFORMATION | SACL_SECURITY_INFORMATION
    # info = 1,3,7 works as admin, 15 not enough priv; SACL = 8
    # win32security.GetFileSecurity(filename, info)
    # win32security.SetFileSecurity


def _get_hardlink_count(filename):
    if sys.platform == 'win32':
        if user_can_link:
            cmd = ('fsutil', 'hardlink', 'list', filename)
            links = _sys_call(cmd)
            count = len([f for f in links.splitlines() if f.strip()])
        else:
            logging.warning('need to be an admin to use fsutil.exe (hardlink)')
            count = -1
    else:
        count = os.stat(filename)[stat.ST_NLINK]
    return count


def _uniq_file(filename):
    """Avoid file name collisions by appending a count before extension.
    """
    count = 0
    base, filext = os.path.splitext(filename)
    while isfile(filename) or os.path.isdir(filename):
        count += 1
        filename = base + '(' + str(count) + ')' + filext
    return filename


def _get_no_metadata():
    """Return valid meta-data format, with no data
    """
    return {'meta-data %s' % DATE_UNKNOWN: META_DATA_UNKNOWN}


def _get_metadata(datafile, data_enc, pub, enc_method, date=True, hmac=None):
    """Return info about an encryption context, as a {date-now: {info}} dict.

    If `date` is True, date-now is numerical date of the form
    year-month-day-localtime,
    If `date` is False, date-now is '(date-time suppressed)'. The date values
    are also keys to the meta-data dict, and their format is chosen so that
    they will sort to be in chronological order, even if the original
    encryption date was suppressed (it comes first). Only do `date=False` for
    the first initial encryption, not for rotation.
    """

    md = {'clear-text-file': abspath(datafile),
        'sha256 of encrypted file': '%s' % _sha256(data_enc)}
    if hmac:
        hmac_val = hmac_sha256(hmac, data_enc)
        md.update({'hmac-sha256 of encrypted file': hmac_val})
    md.update({'sha256 of public key': _sha256(pub),
        'encryption method': lib_name + '.' + enc_method,
        'sha256 of lib %s' % lib_name: _sha256(lib_path),
        'rsa padding': RSA_PADDING,
        'max_file_size_limit': MAX_FILE_SIZE})
    if date:
        now = time.strftime("%Y_%m_%d_%H%M", time.localtime())
        m = int(get_time() / 60)
        s = (get_time() - m * 60)
        now += ('.%6.3f' % s).replace(' ', '0')  # zeros for clarity & sorting
            # only want ms precision for testing, which can easily
            # generate two files within ms of each other
    else:
        now = DATE_UNKNOWN
    md.update({'encrypted year-month-day-localtime-Hm.s.ms': now,
        'openssl version': openssl_version,
        'platform': sys.platform,
        'python version': '%d.%d.%d' % sys.version_info[:3]})

    return {'meta-data %s' % now: md}


def load_metadata(md_file):
    """Convenience function to read meta-data from a file, return it as a dict.
    """
    return json.load(open(md_file, 'rb'))


def log_metadata(md, log=True):
    """Convenience function to log and return meta-data in human-friendly form.
    """
    md_fmt = json.dumps(md, indent=2, sort_keys=True, separators=(',', ': '))
    if log:
        logging.info(md_fmt)
    return md_fmt


def pad(filename, size=16384, test=False, strict=True):
    """Append or remove `byte` + tags until `filename` reaches `size`.

    Aim: Provide a way to mask file size. Files shorter than `size` will be
    padded out to `size`. The minimum resulting file size is 128 bytes.
    Passing `size` of 0 will remove any padding, if present, and -1 is the same
    as 0 except that it is strict: it will raise an error if there's no padding
    already.

    All files have ~36 bytes appended for two pad-descriptor tags. Thus files
    that are close to `size` already would not have their sizes obscured AND
    also be marked as being padded (in the last ~36 bytes). If it is ok to have
    file sizes exceeding `size` (and hence leak the size of the original file),
    use `strict=False`.

    Padding format: file + n bytes + pad = 10-digits + byte + PFS_PAD + byte
    n is selected to make the new file size == `size`.

    `test` allows for testing whether the `size` is adequate to obscure
    the file size. This is similar to testing getsize(file) > size,
    except that `test` also takes into account the padding-size info that is
    stored as part of the padding (36 bytes). So its
    getsize(file) > size - 36. Testing succeeded if no PaddingError is raised.

    To make unpadding easier and more robust (= facilitate human inspection),
    the end bytes provide the number of padding bytes that were added, plus an
    identifier. 10 digits is not hard-coded as 10, but as the length of
    str(max_file_size), where max_file_size is 8G by default. Changes
    to the max file size can thus cause pad / unpad failures.

    Special size values:

       0 :  remove any existing padding
       -1 : remove padding if its present, raise PaddingError if not present
    """
    name = 'pad: '
    size = int(size)
    if size > MAX_FILE_SIZE:
        _fatal('pad: size must be <= %d (maximum file size)' % MAX_FILE_SIZE)
    # handle special size values (0, -1) => unpad
    try:
        oldsize = _unpad_strict(filename, test=test)
        padded = True
    except PaddingError:
        padded = False  # wasn't padded with PAD_BYTE
        if size < 0:
            _fatal(name + 'file not padded, requested strict', PaddingError)
    if size < 1:
        if padded:
            return oldsize
        else:
            return getsize(filename)

    filesize = getsize(filename)
    size = max(size, 128)
    needed = max(0, size - filesize - PAD_LEN)
    if needed == 0:
        msg = name + 'file length not obscured (existing length >= reqd size)'
        if test or strict:
            _fatal(msg, PaddingError)
        logging.error(msg)
    elif test:
        logging.info(name + ' test complete, file size + padding < reqd size')
        return
    pad_bytes = PAD_STR + "%010d" % (needed + PAD_LEN)

    # append bytes to pad the file:
    with open(filename, 'a+b') as fd:
        chunk = 1024  # cap memory usage
        chunkbytes = PAD_BYTE * chunk
        for i in range(needed // chunk):
            fd.write(chunkbytes)
        extrabytes = PAD_BYTE * (needed % chunk)
        fd.write(extrabytes)
        fd.write(pad_bytes)
        fd.write(PAD_BYTE + PFS_PAD + PAD_BYTE)
        logging.info(name + 'append bytes to get to %d bytes' % size)

    return getsize(filename)


def _unpad_strict(filename, test=False):
    """Removes padding from the file. raise PaddingError if no or bad padding.

    `test=True` tests for good padding but does not actually truncate the file.
    This is provided because a given file may or may not be padded, and it may
    be desired to simply test whether it is padded, without actually doing any
    unpadding:

        try:
            _unpad_strict(filename, test=True)
            padded = True
        except PaddingError:
            padded = False

    Truncates the file to remove padding; does not `destroy` the padding.
    """
    name = 'unpad: '
    logging.debug(name + 'start, file="%s"' % filename)
    filelen = getsize(filename)
    with open(filename, 'r+b') as fd:
        # read last 100 bytes and then split
        fd.seek(max(0, filelen - PAD_LEN))
        pad_stuff = fd.read()
        last_byte = pad_stuff[-1]  # expect all padding to be this byte
        if last_byte != PAD_BYTE:
            msg = 'unpad: file %s not padded by chr(%d)'
            _fatal(msg % (filename, ord(PAD_BYTE)), PaddingError)
        try:
            pad_tag_count, pad_marker = pad_stuff.split(PAD_BYTE)[-3:-1]
            pad_count = int(pad_tag_count.split(PAD_STR)[-1])
            assert pad_marker == PFS_PAD
        except:
            _fatal('unpad: file not padded? bad format', PaddingError)
        if pad_count > filelen or pad_count > MAX_FILE_SIZE or pad_count < 0:
            _fatal('unpad: bad pad count; file not padded?', PaddingError)

        new_length = (filelen - pad_count)
        logging.info(name + 'found padding in file %s' % filename)
        if test:
            logging.info(name + 'test only, file unchanged')
        else:
            # try to overwrite padding info, unknown effectiveness
            overwrite = min(PAD_LEN, filelen - new_length)
            if overwrite > 0:
                for i in range(7):
                    fd.seek(filelen - overwrite)
                    fd.write(_printable_pwd(overwrite * 4))
            # trim the padding length info
            fd.truncate(new_length)
            logging.info(name + 'truncated the file to remove padding')

    return getsize(filename)


@SetUmask
def encrypt(datafile, pub, meta=True, date=True, keep=False,
            enc_method='_encrypt_rsa_aes256cbc', hmac_key=None):
    """Encrypt a file using AES-256, encrypt the password with RSA public-key.

    Returns: full path to the encrypted file (= .tgz bundle of 3 files).

    The idea is that you can have and share a public key, which anyone can
    use to encrypt things that only you can decrypt. Generating good keys and
    managing them is non-trivial (see `genRsaKeys()` and documentation).

    By default, the original plaintext is secure-deleted after encryption (see
    parameter `keep=False`).

    Files larger than 8G before encryption will raise a
    ValueError. To mask small file sizes, `pad()` them to a desired minimum
    size before calling `encrypt()`. To encrypt a directory, first tar or zip
    it to create a single file, which you can then `encrypt()`.

    :Parameters:

        `datafile`:
            The path (name) of the original plaintext file to be encrypted.
            NB: To encrypt a whole directory, first convert it to a single
            file (using `archive`), then encrypt the archive file.
        `pub`:
            The public key to use, specified as the path to a .pem file. The
            minimum recommended key length is 2048 bits; 1024 is allowed but
            strongly discouraged as it is not secure.
        `meta`:
            If `True` or a dict, include meta-data plaintext in the archive::

                original file name & sha256 of encrypted
                platform & date
                openssl version, padding
                pubkey info (to aid in key rotation)

                If given a dict, the dict will be updated with new meta-data.
                This allows all meta-data to be retained from the initial
                encryption and multiple rotations of the encryption.

            If `False`, explicitly indicate that the meta-data were suppressed.
        `date`:
            True mean save the date in the clear-text meta-data.
            Use False if the date is sensitive.
            File time-stamps are NOT obscured in any way.
        `keep`:
            False = remove original (unencrypted) file
            True  = leave original file
        `enc_method`:
            name of the function / method to use (currently only one option)
        `hmac_key`:
            optional key to use for HMAC-SHA256, post-encryption; if a key is
            provided, the HMAC will be generated and stored with the meta-data
            (encrypt-then-MAC).

    """
    name = 'encrypt: '
    logging.debug(name + 'start')
    if not codec.is_registered(enc_method):
        _fatal(name + "requested encMethod '%s' not registered" % enc_method)
    if not pub or not isfile(pub):
        _fatal(name + "no public-key.pem; file '%s' not found" % pub)
    if not datafile or not isfile(datafile):
        _fatal(name + "no data; file '%s' not found" % datafile)

    # Handle file size constraints:
    size = getsize(datafile)
    if size > MAX_FILE_SIZE:
        _fatal(name + "file too large (max size %d bytes)" % MAX_FILE_SIZE)

    # Refuse to proceed without a pub key of sufficient bits:
    bits = get_key_length(pub)
    logging.info(name + 'pubkey length %d' % bits)
    if bits < 1024:
        _fatal("public key < 1024 bits; too short!", PublicKeyTooShortError)
    if bits < 2048:
        logging.error(name + 'public key < 2048 bits, no real security')
    if not keep in [True, False]:
        _fatal(name + "bad value for 'keep' parameter")

    # Do the encryption, using a registered `encMethod`:
    ENCRYPT_FXN = codec.get_function(enc_method)
    data_enc, pwd_rsa = ENCRYPT_FXN(datafile, pub, OPENSSL)
    ok_encrypt = (isfile(data_enc) and
                    os.stat(data_enc)[stat.ST_SIZE] and
                    isfile(pwd_rsa) and
                    os.stat(pwd_rsa)[stat.ST_SIZE] >= 128)

    # Get and save meta-data (including HMAC):
    if not meta:
        md = _get_no_metadata()
    else:
        metadata = os.path.split(datafile)[1] + META_EXT
        md = _get_metadata(datafile, data_enc, pub, enc_method, date, hmac_key)
        if not isinstance(meta, dict):
            logging.warning(name + 'non-dict value for meta; using default')
            meta = _get_no_metadata()
        meta.update(md)
        with open(metadata, 'w+b') as fd:
            json.dump(meta, fd)

    # Bundle the files: (cipher text, rsa pwd, meta-data) --> data.enc:
    fullpath_files = [data_enc, pwd_rsa]
    if meta:
        fullpath_files.append(metadata)

    # get file names no path info & bundle them together as a single file
    files = [os.path.split(f)[1] for f in fullpath_files]
    archive = _uniq_file(os.path.splitext(datafile)[0] + ARCHIVE_EXT)
    make_archive(files, archive, keep=False)

    if not keep:
        # secure-delete unencrypted original, unless encrypt did not succeed:
        ok_to_destroy = (ok_encrypt and
                      isfile(archive) and
                      os.stat(archive)[stat.ST_SIZE])
        if ok_to_destroy:
            destroy(datafile)
            logging.info(name + 'destroy()ed original file')
        else:
            logging.error(name + 'retaining original file, not destroy()ed')

    return abspath(archive)


@SetUmask
def _encrypt_rsa_aes256cbc(datafile, pub, OPENSSL=''):
    """Encrypt a datafile using openssl to do rsa pub-key + aes256cbc.
    """
    name = '_encrypt_rsa_aes256cbc'
    logging.debug('%s: start' % name)

    # Define file paths:
    data_enc = _uniq_file(abspath(datafile + AES_EXT))
    pwd_rsa = data_enc + RSA_EXT  # path to RSA-encrypted session key

    # Define command to RSA-PUBKEY-encrypt the pwd, save ciphertext to file:
    if use_rsautl:
        cmd_RSA = [OPENSSL, 'rsautl',
              '-out', pwd_rsa,
              '-inkey', pub,
              '-keyform', 'PEM',
              '-pubin',
              RSA_PADDING, '-encrypt']
    else:
        raise NotImplementedError

    # Define command to AES-256-CBC encrypt datafile using the password:
    cmd_AES = [OPENSSL, 'enc', '-aes-256-cbc',
              '-a', '-salt',
              '-in', datafile,
              '-out', data_enc,
              '-pass', 'stdin']

    # Generate a password (digital envelope "session" key):
    pwd = _printable_pwd(nbits=256)
    assert not whitespace_re.search(pwd)
    try:
        # encrypt the password:
        _sys_call(cmd_RSA, stdin=pwd)
        # encrypt the file, using password; takes a long time for large file:
        _sys_call(cmd_AES, stdin=pwd)
        # better to return immediately, del(pwd); using stdin blocks return
    finally:
        if 'pwd' in locals():
            del pwd  # might as well try

    return abspath(data_enc), abspath(pwd_rsa)


@SetUmask
def _unpack(data_enc):
    """Extract files from archive, return paths to files.
    """
    name = 'unpack'
    logging.debug(name + ': start')

    # Check for bad paths:
    if not data_enc or not isfile(data_enc):
        _fatal("could not find <file>%s '%s'" % (ARCHIVE_EXT, str(data_enc)))
    if not tarfile.is_tarfile(data_enc):
        _fatal(name + ': %s not expected format (.tgz)' % data_enc,
               InternalFormatError)

    # Check for bad internal paths:
    #    can't "with open(tarfile...) as tar" in python 2.6.6
    tar = tarfile.open(data_enc, "r:gz")
    badNames = [f for f in tar.getmembers()
                if f.name[0] in ['.', os.sep] or f.name[1:3] == ':\\']
    if badNames:
        _fatal(name + ': bad/dubious internal file names' % os.sep,
               InternalFormatError)

    # Extract:
    tmp_dir = mkdtemp()
    tar.extractall(path=tmp_dir)
    tar.close()

    fileList = os.listdir(tmp_dir)
    data_aes = pwdFileRsa = meta_file = None
    for fname in fileList:
        if fname.endswith(AES_EXT):
            data_aes = os.path.join(tmp_dir, fname)
        elif fname.endswith(RSA_EXT):
            pwdFileRsa = os.path.join(tmp_dir, fname)
        elif fname.endswith(META_EXT):
            meta_file = os.path.join(tmp_dir, fname)
        else:
            _fatal(name + ': unexpected file in archive',
                   InternalFormatError)

    return data_aes, pwdFileRsa, meta_file


def _get_dec_method(meta_file, dec_method):
    """Return a valid decryption method, based on meta-data or default
    """
    if meta_file:
        md = load_metadata(meta_file)
        dates = list(md.keys())  # dates of meta-data events
        most_recent = sorted(dates)[-1]
        enc_method = md[most_recent]['encryption method'].split('.')[1]
        _dec_from_enc = enc_method.replace('_encrypt', '_decrypt')

        if dec_method:
            if dec_method != _dec_from_enc:
                msg = 'requested decryption function (%s)' % dec_method +\
                      ' != encryption function (meta-data: %s)' % enc_method
                logging.warning(msg)
        else:
            dec_method = _dec_from_enc
            logging.info('implicitly want "' + dec_method + '" (meta-data)')
        if not dec_method in globals():
            _fatal("decryption function '%s' not available" % dec_method)
    else:
        # can't infer, no meta-data
        if not dec_method:
            # ... and nothing explicit either, so go with default:
            logging.info('falling through to default decryption')
            available = [f for f in list(default_codec.keys())
                         if f.startswith('_decrypt_')]
            dec_method = available[0]

    if not codec.is_registered(dec_method):
        _fatal("_get_dec_method: dec fxn '%s' not registered" % dec_method)
    logging.info('_get_dec_method: dec fxn set to: ' + str(dec_method))

    return dec_method


@SetUmask
def decrypt(data_enc, priv, pphr='', outFile='', dec_method=None):
    """Decrypt a file that was encoded using `encrypt()`.

    To get the data back, need two files: `data.enc` and `privkey.pem`.
    If the private key has a passphrase, you'll need to provide that too.
    `pphr` should be the passphrase itself (a string), not a file name.

    Works on a copy of data.enc, tries to decrypt, clean-up only those files.
    The original is never touched beyond making a copy.
    """
    name = 'decrypt: '
    logging.debug(name + 'start')

    priv = abspath(priv)
    data_enc = abspath(data_enc)
    if pphr and isfile(pphr):
        pphr = open(abspath(pphr), 'rb').read()
    elif 'ENCRYPTED' in open(priv, 'r').read().upper():
        _fatal(name + 'missing passphrase (encrypted privkey)', DecryptError)

    # Extract files from the archive (dataFileEnc) into the same directory,
    # avoid name collisions, decrypt:
    try:
        # Unpack from archive into the same dir as the .enc file:
        dest_dir = os.path.split(data_enc)[0]
        logging.info('decrypting into %s' % dest_dir)

        # Unpack the .enc file bundle:
        data_aes, pwd_file, meta_file = _unpack(data_enc)

        # Get a valid decrypt method, from meta-data or argument:
        logging.info("meta-data file: " + str(meta_file))
        clear_text = None  # in case _get_dec_method raise()es
        dec_method = _get_dec_method(meta_file, dec_method)
        if not dec_method:
            _fatal('Could not get a valid decryption method', DecryptError)

        # Decrypt:
        DECRYPT_FXN = codec.get_function(dec_method)
        data_dec = DECRYPT_FXN(data_aes, pwd_file, priv, pphr, outFile,
                                  OPENSSL=OPENSSL)
        os.chmod(data_dec, PERMISSIONS)  # hopefully redundant
        perm_str = '0o' + oct(PERMISSIONS)[1:]
        logging.info('decrypted, permissions ' + perm_str + ': ' + data_dec)

        # Rename decrypted and meta files:
        _new_path = os.path.join(dest_dir, data_dec.split(os.sep)[-1])
        clear_text = _uniq_file(_new_path)
        try:
            os.rename(data_dec, clear_text)
        except OSError:
            shutil.copy(data_dec, clear_text)
            destroy(data_dec)
        if meta_file:
            newMeta = _uniq_file(clear_text + META_EXT)
            try:
                os.rename(meta_file, newMeta)
            except OSError:
                shutil.copy(meta_file, newMeta)
                destroy(meta_file)
    finally:
        try:
            os.chmod(clear_text, PERMISSIONS)  # should be done
            os.chmod(newMeta, PERMISSIONS)  # typically not done yet
        except:
            pass

    return abspath(clear_text)


@SetUmask
def _decrypt_rsa_aes256cbc(data_enc, pwd_rsa, priv, pphr=None,
                           outFile='', OPENSSL=''):
    """Decrypt a file that was encoded by _encrypt_rsa_aes256cbc()
    """
    name = '_decrypt_rsa_aes256cbc'
    logging.debug('%s: start' % name)

    # set the name for decrypted file:
    if outFile:
        data_dec = outFile
    else:
        data_dec = os.path.splitext(abspath(data_enc))[0]
    #else:
    #    data_dec = abspath(data_enc)

    # set up the command to retrieve password from pwdFileRsa
    if use_rsautl:
        cmdRSA = [OPENSSL, 'rsautl',
                  '-in', pwd_rsa,
                  '-inkey', priv]
        if pphr:
            if isfile(pphr):
                logging.warning(name + ': reading passphrase from file')
                pphr = open(pphr, 'rb').read()
            cmdRSA += ['-passin', 'stdin']
        cmdRSA += [RSA_PADDING, '-decrypt']
    else:
        raise NotImplementedError

    # set up the command to decrypt the data using pwd:
    cmdAES = [OPENSSL, 'enc', '-d', '-aes-256-cbc', '-a',
              '-in', data_enc,
              '-out', data_dec,
              '-pass', 'stdin']

    # decrypt pwd (digital envelope "session" key) to RAM using private key
    # then use pwd to decrypt the ciphertext file (data_enc):
    try:
        if pphr and not isfile(pphr):
            pwd, se_RSA = _sys_call(cmdRSA, stdin=pphr, stderr=True)  # want se
        else:
            pwd, se_RSA = _sys_call(cmdRSA, stderr=True)  # want se, parse
        __, se_AES = _sys_call(cmdAES, stdin=pwd, stderr=True)
    except:
        if isfile(data_dec):
            destroy(data_dec)
        _fatal('%s: Could not decrypt (exception in RSA or AES step)' % name,
               DecryptError)
    finally:
        if 'pwd' in locals():
            del pwd  # might as well try

    if sys.platform == 'win32':
        unhelpful_glop = "Loading 'screen' into random state - done"
        se_RSA = se_RSA.replace(unhelpful_glop, '')
    if se_RSA.strip():
        if 'unable to load Private Key' in se_RSA:
            _fatal('%s: unable to load Private Key' % name, PrivateKeyError)
        elif 'RSA operation error' in se_RSA:
            _fatal("%s: can't use Priv Key; wrong key?" % name, DecryptError)
        else:
            _fatal('%s: Bad decrypt (RSA) %s' % (name, se_RSA), DecryptError)
    if se_AES:
        if 'bad decrypt' in se_AES:
            _fatal('%s: openssl bad decrypt (AES step)' % name, DecryptError)
        else:
            _fatal('%s: Bad decrypt (AES) %s' % (name, se_AES), DecryptError)

    return abspath(data_dec)


@SetUmask
def rotate(data_enc, priv_old, pub_new, pphr_old=None,
           priv_new=None, pphr_new=None,
           hmac_new=None, pad_new=None):
    """Swap old encryption for new (decrypt-then-re-encrypt).

    Returns the path to the "same" underlying file (i.e., same contents, new
    encryption). New meta-data are added alongside the original meta-data. If
    `new_pad` is given, the padding will be updated to the new value prior to
    re-encryption.

    Conceptually there are three separate steps: rotate, verify the new file,
    and destroy the old file. By default, `rotate()` will only do rotation. To
    do the other two steps, `rotate()` requires an existence proof that the new
    encrypted file can be decrypted. If decrypting the new file succeeds (which
    requires `priv_new` and `pphr_new`), then original file will be destroyed.

    The dilemma is that it would be highly undesirable to re-encrypt the data
    with a new public key for which the private key is not available. But
    simply retaining the original encrypted file is also not ideal: Key
    rotation is typically done when the old keys are no longer considered
    secure. It is desirable to destroy the old encrypted file as soon as it is
    safe to do so. Hashes are used to determine whether the file contents match
    (ignoring possible differences in padding).

    `rotate()` will generally try to be permissive about its inputs, so that
    its easy to rotate the encryption to recover from some internal formatting
    errors.
    """
    name = 'rotate'
    logging.debug(name + ': start')
    file_dec = decrypt(data_enc, priv_old, pphr=pphr_old)
    try:
        old_meta = file_dec + META_EXT

        # Always store the date of the rotation
        if isfile(old_meta):
            try:
                md = load_metadata(old_meta)
                if not type(md) == dict:
                    raise InternalFormatError
            except:
                logging.error(name + ': failed to read metadata from file')
                md = _get_no_metadata()
        else:
            md = _get_no_metadata()
        if pad_new > 0:  # can be -1
            pad(file_dec, pad_new)
        # for verification, only hash after changing the padding
        hash_old = _sha256(file_dec)
        new_enc = encrypt(file_dec, pub_new, date=True, meta=md,
                             keep=False, hmac_key=hmac_new)
    finally:
        # Never want the intermediate clear-text; encrypt() will destroy
        # it but there might be an exception before getting to encrypt()
        if isfile(file_dec):
            destroy(file_dec)
        if isfile(old_meta):
            destroy(old_meta)

    # Check the rotation if given a key to do so; destroy data_enc if safe:
    if priv_new:
        # if a hash of decrypted file is good, delete original data_enc
        new_dec = decrypt(new_enc, priv_new, pphr=pphr_new)
        hash_new = _sha256(new_dec)
        destroy(new_dec)  # just wanted to get a hash
        new_meta = new_dec + META_EXT
        if isfile(new_meta):
            destroy(new_meta)
        if hash_new != hash_old:
            _fatal(name + ': failed to verify, retaining original')
        else:
            logging.info(name + ': verified, deleting original')
            destroy(data_enc)

    return new_enc


def sign(filename, priv, pphr=None, out=None):
    """Sign a given file with a private key, via `openssl dgst`.

    Get a digest of the file, sign the digest, return base64-encoded signature.
    """
    name = 'sign'
    logging.debug(name + ': start')
    sig_out = filename + '.sig'
    if use_rsautl:
        cmd_SIGN = [OPENSSL, 'dgst', '-sign', priv, '-out', sig_out]
        if pphr:
            if isfile(pphr):
                logging.warning(name + ': reading passphrase from file')
                pphr = open(pphr, 'rb').read()
            cmd_SIGN += ['-passin', 'stdin']
        cmd_SIGN += ['-keyform', 'PEM', filename]
    else:
        raise NotImplementedError
    if pphr:
        _sys_call(cmd_SIGN, stdin=pphr)
    else:
        _sys_call(cmd_SIGN)
    sig = open(sig_out, 'rb').read()

    if out:
        with open(out, 'wb)') as fd:
            fd.write(b64encode(sig))
        return out
    return b64encode(sig)


def verify(filename, pub, sig):
    """Verify signature of filename using pubkey

    `sig` should be a base64-encoded signature, or a path to a signature file.
    """
    name = 'verify'
    logging.debug(name + ': start, file ' + filename)
    if use_rsautl:
        cmd_VERIFY = [OPENSSL, 'dgst', '-verify', pub, '-keyform', 'PEM']
    else:
        raise NotImplementedError

    if isfile(sig):
        sig = open(sig, 'rb').read()
    with NamedTemporaryFile(delete=False) as sig_file:
        sig_file.write(b64decode(sig))
    result = _sys_call(cmd_VERIFY + ['-signature', sig_file.name, filename])
    os.unlink(sig_file.name)

    return result in ['Verification OK', 'Verified OK']


# likely to remove this code, and refactor tests to use _genRsa2 (no file):
@SetUmask
def _genRsa(pub='pub.pem', priv='priv.pem', pphr=None, bits=2048):
    """For TESTS: generate new RSA pub and priv keys, return paths to files.

    pphr is expected to be in a FILE here.
    """
    if use_rsautl:
        # Generate priv key:
        cmdGEN = [OPENSSL, 'genrsa', '-out', priv]
        if pphr:
            cmdGEN += ['-aes256', '-passout', 'file:' + pphr]
        _sys_call(cmdGEN + [str(bits)])

        # Extract pub from priv:
        cmdEXTpub = [OPENSSL, 'rsa', '-in', priv,
                     '-pubout', '-out', pub]
        if pphr:
            cmdEXTpub += ['-passin', 'file:' + pphr]
        _sys_call(cmdEXTpub)
    else:
        raise NotImplementedError

    return abspath(pub), abspath(priv)


@SetUmask
def _genRsa2(pub='pub.pem', priv='priv.pem', pphr=None, bits=2048):
    """Generate new RSA pub and priv keys, return paths to files.

    pphr is expected to be in a string here.
    """
    if use_rsautl:
        # Generate priv key:
        cmdGEN = [OPENSSL, 'genrsa', '-out', priv]
        if pphr:
            cmdGEN += ['-aes256', '-passout', 'stdin']
        _sys_call(cmdGEN + [str(bits)], stdin=pphr)

        # Extract pub from priv:
        cmdEXTpub = [OPENSSL, 'rsa', '-in', priv,
                     '-pubout', '-out', pub]
        if pphr:
            cmdEXTpub += ['-passin', 'stdin']
        _sys_call(cmdEXTpub, stdin=pphr)
    else:
        raise NotImplementedError

    return abspath(pub), abspath(priv)


def genRsaKeys():
    """Command line dialog to generate an RSA key pair, PEM format.

    Limited to 2048, 4096, 8192 bits; 1024 is not secure for medium-term
    storage, and 16384 bits is impractical. Require or generate a passphrase.

    Needs lots of documentation. Ideally, generate a strong passphrase using a
    password manager (e.g., KeePassX), save there, paste it in here.
    """
    def _cleanup(msg):
        print(msg)
        try:
            destroy(priv)
        except:
            pass
        try:
            os.unlink(pub)
        except:
            pass

    # use args for filenames if given explicitly:
    pub = args.pub or abspath(_uniq_file('pub_RSA.pem'))  # ensure unique
    priv = args.priv or pub.replace('pub_RSA', 'priv_RSA')  # matched pair
    pub = abspath(pub)
    priv = abspath(priv)
    if pub == priv:
        priv += '_priv.pem'

    if os.path.exists(priv):
        msg = ('RSA key generation.\n  %s already exists\n' % priv +
               '  > Clean up files and try again. Exiting. <')
        print(msg)
        return None, None

    print('\nRSA key generation. Will try to create two files:')
    pub_msg = '  pub  = %s' % pub #os.path.split(pub)#[1]
    print(pub_msg)
    priv_msg = '  priv = %s' % priv #os.path.split(priv)#[1]
    print(priv_msg)
    print('To proceed, enter a passphrase (16+ chars, return to generate).')
    pphr = getpass.getpass('Passphrase: ')
    if pphr:
        pphr2 = getpass.getpass('same again: ')
        if pphr != pphr2:
            print('  > Passphrase mismatch. Exiting. <')
            return None, None
        pphr_auto = False
    else:
        pphr = _printable_pwd(128)  # or a word-based generator?
        pphr_auto = True
    if pphr and len(pphr) < 16:
        print('  > passphrase too short; exiting <')
        return None, None
    bits = 4096  # default
    b = input23('RSA key length (2048, 4096, 8192): ')
    if b in ['2048', '4096', '8192']:
        bits = b
    bits_msg = '  using %s' % bits
    if bits > 4096:
        bits_msg += '; this will take a minute!'
    print(bits_msg)
    ent_msg = '  entropy: ' + _entropy_check()
    print(ent_msg)
    print('  > move the mouse around for 5s (to help generate entropy)')
    time.sleep(5)
    msg = 'Generating RSA keys (using %s)\n' % openssl_version
    print(msg)

    try:
        _genRsa2(pub, priv, pphr, bits)
    except:
        # might get a KeyboardInterrupt
        _cleanup('\n  > Removing temp files. Exiting. <')
        raise

    pub_msg = 'public key:  ' + pub
    print(pub_msg)
    priv_msg = 'private key: ' + priv
    print(priv_msg)
    if pphr_auto:
        pphr_msg = 'passphrase:  ' + pphr
    else:
        pphr_msg = 'passphrase:  (entered by hand)'
    print(pphr_msg)
    warn_msg = (' >> Keep the private key private! <<\n' +
           '  >> Do not lose the passphrase! <<')
    print(warn_msg)

    return pub, priv


def getVersion():
    return tuple(map(int, __version__.split('.')))


class Tests(object):
    """Test suite for py.test

    - unicode in paths fail on win32
    - permissions fail on win32
    - fsutil need admin priv on win32
    """
    def setup_class(self):
        global pytest
        import pytest

        self.start_dir = os.getcwd()
        tmp = '__pyfilesec test__'
        shutil.rmtree(tmp, ignore_errors=True)
        os.mkdir(tmp)
        self.tmp = abspath(tmp)
        os.chdir(tmp)

    def teardown_class(self):
        try:
            shutil.rmtree(self.tmp, ignore_errors=False)
            # CentOS + py2.6 says Tests has no attr self.tmp
        except:
            myhome = '/home/jgray/__pyfilesec test__'
            shutil.rmtree(myhome, ignore_errors=True)
        finally:
            os.chdir(self.start_dir)

    def _known_values(self):
        """Return tmp files with known keys, data, signature for testing.
        This is a WEAK key, 1024 bits, for testing ONLY.
        """
        bits = '1024'
        pub = 'pubKnown'
        pubkey = """-----BEGIN PUBLIC KEY-----
            MIGfMA0GCSqGSIb3DQEBAQUAA4GNADCBiQKBgQC9wLTHLDHvr+g8WAZT77al/dNm
            uFqFFNcgKGs1JDyN8gkqD6TR+ARa1Q4hJSaW8RUdif6eufrGR3DEhJMlXKh10QXQ
            z8EUJHtxIrAgRQSUZz73ebeY4kV21jFyEEAyZnpAsXZMssC5BBtctaUYL9GR3bFN
            yN8lJmBnyTkWmZ+OIwIDAQAB
            -----END PUBLIC KEY-----
            """.replace('    ', '')
        if not os.path.isfile(pub):
            with open(pub, 'w+b') as fd:
                fd.write(pubkey)

        priv = 'privKnown'
        privkey = """-----BEGIN RSA PRIVATE KEY-----
            Proc-Type: 4,ENCRYPTED
            DEK-Info: DES-EDE3-CBC,CAE91148C704A765

            F2UT1W+Xkeux69BbesjG+xIsNtEMs3Nc6i72nrj1OZ7WKBb0keDE3Rin0sdkXzy0
            asbiIAA4fccew0/Wn7rq1v2mOdxgZTGheIDKP7kcPW//jF/XBIrbs0zH3bB9Wztp
            IOfb5YPV/BlPtec/Eniaj5xcWK/UGzebT/ela4f8OjiurIDJxW02XOwN4T6mA55m
            rNxorDmdvt0CmGSZlG8b9nB9XdFSCnBnD1s1l0MwZYHgiBFZ4R8A6mPJPpUFeZcX
            S1l3ty87hU0DcJr0tCwjGV6Ghh7B17+LBWa4Vj4Z+q5yHdYeKj29IIFLvzbvj5Hs
            aMwpFKhiofNVJvTrsZep7ZbGJleTP3wxhlcbK5WY+tL34dHsxGhP0h2VrVESIQN2
            HJj/QfCP8p65Jii1YGlp7SqzQXEt+aoOzbIAPrr0fAtZjWIOsB6imAbloP0kLi96
            9nsB9PKARxZagbe9d4ewLs6Uu0cprw63LUb1r10dx5J22XE84zYTInN1qXeHz1U5
            eSCD6L17f9Ff31Lo4oRITJv4ksZvJRyIRBCubjgaOT5utXo722Df7LsqIzYNC3Ow
            RQRhwISo/AMWvHPRwNnt6ZanzZMc0dUQl36d7Di+lJCTxNRJkPG80UzyULGmnSjT
            v0bA3mUT7/yZUjdXZ1V4zFvkRRXh2wsPkX8UVvvcA+qhbYpE5ChHj7km/ZrS+66x
            L+LTRq7fsv8V21phcofbxZaQfKIO4FeeGnE+v14H2bDKkf7rop4PhDV0E4obCFT3
            THSOgTQAWEWjOU/IwlgOwRz5pM6xV0RmAa7b5uovheI=
            -----END RSA PRIVATE KEY-----
            """.replace('    ', '')
        if not os.path.isfile(priv):
            with open(priv, 'w+b') as fd:
                fd.write(privkey)

        pphr = 'pphrKnown'
        p = "337876469593251699797157678785713755296571899138117259"
        if not os.path.isfile(pphr):
            with open(pphr, 'w+b') as fd:
                fd.write(p)

        kwnSig0p9p8 = (  # openssl 0.9.8r
            "dNF9IudjTjZ9sxO5P07Kal9FkY7hCRJCyn7IbebJtcEoVOpuU5Gs9pSngPnDvFE" +
            "2BILvwRFCGq30Ehnhm8USZ1zc5m2nw6S97LFPNFepnB6h+575OHfHX6Eaothpcz" +
            "BK+91UMVId13iTu9d1HaGgHriK6BcasSuN0iTfvbvnGc4=")
        kwnSig1p0 = (   # openssl 1.0.1e or 1.0.0-fips
            "eWv7oIGw9hnWgSmicFxakPOsxGMeEh8Dxf/HlqP0aSX+qJ8+whMeJ3Ol7AgjsrN" +
            "mfk//J4mywjLeBp5ny5BBd15mDeaOLn1ETmkiXePhomQiGAaynfyQfEOw/F6/Ux" +
            "03rlYerys2Cktgpya8ezxbOwJcOCnHKydnf1xkGDdFywc=")
        return (abspath(pub), abspath(priv), abspath(pphr),
                bits, (kwnSig0p9p8, kwnSig1p0))

    def test_stdin_pipeout(self):
        # passwords are typically sent to openssl via stdin
        msg = 'echo'
        cmd = ('grep', 'findstr')[sys.platform == 'win32']
        echo = _sys_call([cmd, msg], stdin=msg)
        assert echo == msg

    def test_unicode_path_openssl(self):
        stuff = b'\0'
        for filename in ['normal', ' ¡pathol☢gical filename!  ']:
            u = _uniq_file(filename)
            assert u == filename

            # test basic file read-write:
            with open(filename, 'wb') as fd:
                fd.write(stuff)
            with open(filename, 'rb') as fd:
                b = fd.read()
            # test whether archive works:
            t = make_archive(filename)

            # test whether encrypt can handle it:
            pub, priv, pphr = self._known_values()[:3]
            enc = encrypt(filename, pub)  # tarfile fails here, bad filename
            assert isfile(enc)

            dec = decrypt(enc, priv, pphr)
            assert stuff == open(dec, 'rb').read()

    def test_codec_registry(self):
        # Test basic set-up:
        test_codec = PFSCodecRegistry()
        assert len(list(test_codec.keys())) == 0
        test_codec = PFSCodecRegistry(default_codec)
        assert len(list(test_codec.keys())) == 2
        current = list(codec.keys())
        assert (current[0].startswith('_encrypt_') or
                current[0].startswith('_decrypt_'))
        assert (current[1].startswith('_encrypt_') or
                current[1].startswith('_decrypt_'))
        test_codec.unregister(current)
        assert len(list(test_codec.keys())) == 0
        test_codec.register(default_codec)
        assert len(list(test_codec.keys())) == 2

    def test_bit_count(self):
        # bit count using a known pub key
        logging.debug('test bit_count')
        os.chdir(mkdtemp())
        pub, __, __, bits, __ = self._known_values()
        assert int(bits) == get_key_length(pub)

    def test_padding(self):
        known_size = 128
        orig = b'a' * known_size
        tmp1 = 'padtest.txt'
        tmp2 = 'padtest2.txt'
        with open(tmp1, 'wb') as fd:
            fd.write(orig)
        with open(tmp2, 'wb') as fd:
            fd.write(orig * 125)

        # bad pad, file would be longer than size
        with pytest.raises(PaddingError):
            pad(tmp1, size=known_size, test=True)

        # bad unpad (non-padded file):
        with pytest.raises(PaddingError):
            _unpad_strict(tmp1)

        # padding should obscure file sizes (thats the whole point):
        _test_size = known_size * 300
        pad(tmp1, size=_test_size)
        pad(tmp2, size=_test_size)
        tmp1_size = getsize(tmp1)
        tmp2_size = getsize(tmp2)
        assert tmp1_size == tmp2_size == _test_size

        # unpad `test` mode should not change file size:
        new = _unpad_strict(tmp1, test=True)
        assert tmp1_size == getsize(tmp1) == new

        _unpad_strict(tmp1)
        pad(tmp1)
        pad(tmp1, -1)  # same as unpad strict
        assert orig == open(tmp1, 'rb').read()

        # tmp1 is unpadded at this point:
        with pytest.raises(PaddingError):
            pad(tmp1, -1)  # strict should fail
        pad(tmp1, 0)  # not strict should do nothing quietly

        global PAD_BYTE
        PAD_BYTE = b'\1'
        pad(tmp1, 2 * known_size)
        file_contents = open(tmp1, 'rb').read()
        assert file_contents[-1] == PAD_BYTE  # the actual byte is irrelevant
        pad(tmp1, -1, test=True)
        PAD_BYTE = b'\0'
        with pytest.raises(PaddingError):
            pad(tmp1, -1)  # should be a byte mismatch

    def test_signatures(self):
        # sign a known file with a known key. can we get known signature?
        __, kwnPriv, kwnPphr, datum, kwnSigs = self._known_values()
        kwnData = 'knwSig'
        with open(kwnData, 'wb+') as fd:
            fd.write(datum)
        sig1 = sign(kwnData, kwnPriv, pphr=kwnPphr)
        assert sig1 in kwnSigs

    def test_max_size_limit(self):
        # manual test: works with an actual 1G (MAX_FILE_SIZE) file as well
        global MAX_FILE_SIZE
        MAX_restore = MAX_FILE_SIZE
        good_max_file_size = bool(MAX_FILE_SIZE <= 2 ** 30)
        MAX_FILE_SIZE = 2 ** 8
        tmpmax = 'maxsize.txt'
        with open(tmpmax, 'w+b') as fd:
            fd.write(b'a' * (MAX_FILE_SIZE + 1))  # ensure too large
        with pytest.raises(ValueError):
            pad(tmpmax)
        with pytest.raises(ValueError):  # fake pubkey, just use tmpmax again
            encrypt(tmpmax, tmpmax)
        MAX_FILE_SIZE = MAX_restore

    def test_big_file(self):
        # by default, tests a file just over the LRG_FILE_WARN limit (17M)
        # tweak to create encrypt & decrypt a 4G file, ~15G disk space, ~13min

        bs = 1024  # block size
        #count = MAX_FILE_SIZE // 2 // bs  # 4G total size
        count = 1 + LRG_FILE_WARN // bs  # to test that warnings are triggered
        #count = 1  # uncomment to test the test
        size = bs * count  # bytes

        # make a big ol' file:
        try:
            orig = 'bigfile.zeros'
            enc = 'bigfile' + ARCHIVE_EXT
            if sys.platform == 'win32':
                with open(orig, 'wb') as fd:
                    zeros = b'\0' * bs
                    for i in range(count):
                        fd.write(zeros)
            else:
                _sys_call(['dd', 'if=/dev/zero', 'of=%s' % orig,
                      'bs=%d' % bs, 'count=%d' % count])
            pub, priv, pphr = self._known_values()[:3]
            encrypt(orig, pub)
            bigfile_size = getsize(enc)
            decrypt(enc, priv, pphr)
            bigfile_zeros_size = getsize(orig)
        except:
            os.remove('%s' % orig)
            os.remove(enc)
            os.remove('%s%s' % (orig, META_EXT))
        assert bigfile_size > size
        assert bigfile_zeros_size == size

    def test_encrypt_decrypt(self):
        # Lots of tests here (just to avoid re-generating keys a lot)
        secretText = 'secret snippet %.6f' % get_time()
        datafile = 'cleartext no unicode.txt'
        with open(datafile, 'w+b') as fd:
            fd.write(secretText)

        testBits = 2048  # fine to test with 1024 and 4096
        pubTmp1 = 'pubkey1 no unicode.pem'
        prvTmp1 = 'prvkey1 no unicode.pem'
        pphr1 = 'passphrs1 no unicode.txt'
        with open(pphr1, 'wb') as fd:
            fd.write(_printable_pwd(180))
        pub1, priv1 = _genRsa(pubTmp1, prvTmp1, pphr1, testBits)

        pubTmp2 = 'pubkey2 no unicode.pem   '  # trailing whitespace in
        prvTmp2 = 'prvkey2 no unicode.pem   '  # file names
        pphr2 = 'passphrs2 no unicode.txt   '
        with open(pphr2, 'wb') as fd:
            fd.write('  ' + _printable_pwd(180) + '   ')  # spaces in pphr
        pub2, priv2 = _genRsa(pubTmp2, prvTmp2, pphr2, testBits)

        # test decrypt with GOOD passphrase, trailing whitespace:
        dataEnc = encrypt(datafile, pub2)  # not keep=True
        dataEncDec = decrypt(dataEnc, priv2, pphr=pphr2)
        recoveredText = open(dataEncDec).read()
        # file contents match:
        assert recoveredText == secretText
        # file name match: can FAIL due to utf-8 encoding issues
        assert os.path.split(dataEncDec)[-1] == datafile

        # test decrypt with GOOD passphrase:
        dataEnc = encrypt(datafile, pub1)
        dataEncDec = decrypt(dataEnc, priv1, pphr=pphr1)
        recoveredText = open(dataEncDec).read()
        # file contents match:
        assert recoveredText == secretText
        # file name match: can FAIL due to utf-8 encoding issues
        assert os.path.split(dataEncDec)[-1] == datafile

        # a BAD passphrase should fail:
        with pytest.raises(PrivateKeyError):
            decrypt(dataEnc, priv1, pphr=pphr2)

        # nesting of decrypt(encrypt()) should work:
        dataDecNested = decrypt(encrypt(datafile, pub1), priv1, pphr=pphr1)
        recoveredText = open(dataDecNested).read()
        assert recoveredText == secretText

        # a correct-format but wrong priv key should fail:
        pub2, priv2 = _genRsa(pubTmp2, prvTmp2, pphr1, testBits)
        with pytest.raises(DecryptError):
            dataEncDec = decrypt(dataEnc, priv2, pphr1)

        # should refuse-to-encrypt if pub key is too short:
        pub256, __ = _genRsa('pub256.pem', 'priv256.pem', bits=256)
        assert get_key_length(pub256) == 256  # need a short key to use
        with pytest.raises(PublicKeyTooShortError):
            dataEnc = encrypt(datafile, pub256)

        # test verifySig:
        sig2 = sign(datafile, priv1, pphr=pphr1)
        assert verify(datafile, pub1, sig2)
        assert not verify(pub1, pub2, sig2)
        assert not verify(datafile, pub2, sig2)

    def test_rotate(self):
        # Set-up:
        secretText = 'secret snippet %.6f' % get_time()
        datafile = 'cleartext no unicode.txt'
        with open(datafile, 'w+b') as fd:
            fd.write(secretText)
        pub1, priv1, pphr1, testBits = self._known_values()[:4]

        pubTmp2 = 'pubkey2 no unicode.pem   '  # trailing whitespace in
        prvTmp2 = 'prvkey2 no unicode.pem   '  # file names
        pphr2 = 'passphrs2 no unicode.txt   '
        with open(pphr2, 'wb') as fd:
            fd.write('  ' + _printable_pwd(180) + '   ')  # spaces in pphr
        pub2, priv2 = _genRsa(pubTmp2, prvTmp2, pphr2, 1024)

        # Rotate encryption including padding change:
        first_enc = encrypt(datafile, pub1, date=False)
        second_enc = rotate(first_enc, priv1, pub2, pphr_old=pphr1,
                            pad_new=8192)
        third_enc = rotate(second_enc, priv2, pub1, pphr_old=pphr2,
                           priv_new=priv1, pphr_new=pphr1,  # = destroy orig
                           pad_new=16384, hmac_new='key')
        # padding affects .enc file size, values vary a little from run to run
        assert getsize(first_enc) < getsize(third_enc)

        # verify original encrypted file is not deleted by default:
        assert isfile(first_enc)
        # verify that passing priv_new deletes original enc file:
        assert not isfile(second_enc)

        dec_rot3 = decrypt(third_enc, priv1, pphr=pphr1)
        assert not open(dec_rot3).read() == secretText  # dec but still padded
        pad(dec_rot3, 0)
        assert open(dec_rot3).read() == secretText

        # Meta-data from key rotation:
        md = load_metadata(dec_rot3 + META_EXT)
        log_metadata(md)  # for debug
        dates = list(md.keys())
        hashes = [md[d]['sha256 of encrypted file'] for d in dates]
        assert len(hashes) == len(set(hashes)) == 3
        assert ('meta-data %s' % DATE_UNKNOWN) in dates

        # Should be only one hmac-sha256 present; hashing tested in test_hmac:
        hmacs = [md[d]['hmac-sha256 of encrypted file'] for d in dates
                 if 'hmac-sha256 of encrypted file' in list(md[d].keys())]
        assert len(hmacs) == 1

    def test_no_metadata(self):
        pytest.skip()

    def test_misc(self):
        secretText = 'secret snippet %.6f' % get_time()
        datafile = 'cleartext unicode.txt'
        with open(datafile, 'w+b') as fd:
            fd.write(secretText)
        pub1, priv1, pphr1, testBits = self._known_values()[:4]

        # Should be able to suppress meta-data file:
        new_enc = encrypt(datafile, pub1, meta=False, keep=True)
        data_enc, pwdFileRsa, metaFile = _unpack(new_enc)
        assert metaFile == None
        assert data_enc and pwdFileRsa

        # test keep=True:
        assert isfile(datafile)

        # Check size of RSA-pub encrypted password for AES256:
        assert os.path.getsize(pwdFileRsa) == int(testBits) // 8

        # Non-existent decMethod should fail:
        with pytest.raises(ValueError):
            dataDec = decrypt(new_enc, priv1, pphr1,
                          dec_method='_decrypt_what_the_what')
        # Good decMethod should work:
        dataDec = decrypt(new_enc, priv1, pphr1,
                          dec_method='_decrypt_rsa_aes256cbc')

    def test_compressability(self):
        # idea: check that encrypted is not compressable, cleartext is
        datafile = 'test_size'
        with open(datafile, 'wb') as fd:
            fd.write(b'1')
        size_orig = getsize(datafile)
        assert size_orig == 1

        pad2len = 16384
        pad(datafile, pad2len)  # should be very compressable, mostly padding
        size_pad = getsize(datafile)
        assert size_pad == pad2len
        arc = make_archive(datafile)  # tgz compression
        size_arc = getsize(arc)
        assert 150 < size_arc < 200 < pad2len // 8
        pub = self._known_values()[0]
        enc = encrypt(datafile, pub)  # should not be compressable
        size_enc = getsize(enc)
        assert pad2len * 1.02 < size_enc < pad2len * 1.20  # 1.093

    def test_permissions(self):
        if sys.platform == 'win32':
            pytest.skip()
            # need different tests

        assert PERMISSIONS == 0o600
        assert UMASK == 0o077

        filename = 'umask_test no unicode'
        pub, priv, pphr = self._known_values()[:3]
        umask_restore = os.umask(0o000)  # need permissive to test
        with open(filename, 'wb') as fd:
            fd.write(b'\0')
        assert _get_file_permissions(filename) == 0o666  # permissive to test
        enc = encrypt(filename, pub)
        assert _get_file_permissions(enc) == PERMISSIONS
        assert not os.path.isfile(filename)
        dec = decrypt(enc, priv, pphr)
        assert _get_file_permissions(dec) == PERMISSIONS  # restricted
        os.umask(umask_restore)

    def test_hmac(self):
        # verify openssl hmac usage against a widely used example:
        key = 'key'
        value = "The quick brown fox jumps over the lazy dog"
        hm = 'f7bc83f430538424b13298e6aa6fb143ef4d59a14946175997479dbc2d1a3cd8'
        hb = '69d6cdc2fef262d48a4b012df5327e9b1679b6e3c95b05c940a18374b059a5e7'
        tmp = 'hmac_test no unicode'
        with open(tmp, 'wb+') as fd:
            fd.write(value)
        hmac_openssl = hmac_sha256(key, tmp)
        # avoid '==' to test because openssl 1.0.x returns this:
        # 'HMAC-SHA256(filename)= f7bc83f430538424b13298e6aa6fb143e97479db...'
        assert hmac_openssl.endswith(hm)

    def test_command_line(self):
        # send encrypt and decrypt commands via command line

        datafile = 'cleartext no unicode.txt'
        secretText = 'secret snippet %.6f' % get_time()
        with open(datafile, 'wb') as fd:
            fd.write(secretText)
        pub1, priv1 = _genRsa(bits=1024)  # NO PASSPHRASE
        pathToSelf = abspath(__file__)
        datafile = abspath(datafile)

        # Encrypt:
        cmdLineCmd = [sys.executable, pathToSelf, datafile, '--encrypt',
                      '--pub', pub1, '--openssl=' + OPENSSL]
        dataEnc = _sys_call(cmdLineCmd).strip()
        assert os.path.isfile(dataEnc)

        # Decrypt:
        cmdLineCmd = [sys.executable, pathToSelf, dataEnc, '--decrypt',
                      '--priv', priv1, '--openssl=' + OPENSSL]
        dataEncDec_cmdline = _sys_call(cmdLineCmd).strip()
        assert os.path.isfile(dataEncDec_cmdline)

        # Both enc and dec need to succeed to recover the original text:
        recoveredText = open(dataEncDec_cmdline).read()
        assert recoveredText == secretText

    def test_destroy(self):
        # see if it takes at least 50x longer to destroy() than unlink a file
        # if so, destroy_TOOL is doing something, hopefully its a secure delete

        if sys.platform == 'win32' and not destroy_TOOL:
            pytest.skip()

        tw_path = 'tmp_test_destroy no unicode'
        tw_reps = 3
        destroy_times = []
        for i in range(tw_reps):
            with open(tw_path, 'wb') as fd:
                fd.write(b'\0')
            code, links, t1 = destroy(tw_path)
            assert code == pfs_DESTROYED
            # assert links == 1  # separate test
            destroy_times.append(t1)
        unlink_times = []
        for i in range(tw_reps):
            with open(tw_path, 'wb') as fd:
                fd.write(b'\0')
            t0 = get_time()
            os.unlink(tw_path)
            unlink_times.append(get_time() - t0)
        avg_destroy = sum(destroy_times) / tw_reps
        avg_unlink = sum(unlink_times) / tw_reps

        assert min(destroy_times) > 10 * max(unlink_times)
        assert avg_destroy > 50 * avg_unlink

    def test_destroy_links(self):
        # Test detection of multiple links to a file when destroy()ing it:

        tw_path = 'tmp_test_destroy no unicode'
        with open(tw_path, 'wb') as fd:
            fd.write(b'\0')
        assert isfile(tw_path)  # need a file or can't test
        if not user_can_link:
            code, links, __ = destroy(tw_path)
            assert links == -1
            pytest.skip()  # need admin priv for fsutil
        numlinks = 2
        for i in range(numlinks):
            new = tw_path + 'hardlink' + str(i)
            if sys.platform in ['win32']:
                _sys_call(['fsutil', 'hardlink', 'create', new, tw_path])
            else:
                os.link(tw_path, new)

        hardlinks = _get_hardlink_count(tw_path)
        code, links, __ = destroy(tw_path)
        assert links == numlinks + 1  # +1 for itself
        assert links == hardlinks

    def test_add_new_codec(self):
        import codecs
        global _encrypt_rot13
        global _decrypt_rot13

        def _encrypt_rot13(dataFile, *args, **kwargs):
            stuff = open(dataFile, 'rb').read()
            with open(dataFile, 'wb') as fd:
                fd.write(codecs.encode(stuff, 'rot_13'))
            return dataFile
        _decrypt_rot13 = _encrypt_rot13  # == fun fact

        rot13 = {'_encrypt_rot13': _encrypt_rot13,
                 '_decrypt_rot13': _decrypt_rot13}
        codec.register(rot13)
        assert '_encrypt_rot13' in list(codec.keys())
        assert '_decrypt_rot13' in list(codec.keys())
        clearText = 'clearText.txt'
        secret = 'la la la, sssssh!'
        with open(clearText, 'wb') as fd:
            fd.write(secret)
        _decrypt_rot13(_encrypt_rot13(clearText))
        extracted = open(clearText, 'rb').read()
        assert extracted == secret
        # not working yet, due to encrypt() expect a pubkey, etc:
        # decrypt(encrypt(clearText, encMethod='_encrypt_rot13'))

        # test whether can register just a _dec but not _enc function:
        codec.unregister(rot13)
        dec_rot13 = {'_decrypt_rot13': _decrypt_rot13}
        codec.register(dec_rot13)
        enc_rot13 = {'_encrypt_rot13': _encrypt_rot13}
        codec.register(enc_rot13)  # OK because dec is already there
        codec.unregister(rot13)
        with pytest.raises(ValueError):
            codec.register(enc_rot13)  # fails because dec is no longer there

    def test_8192_bit_keys(self):
        pub = 'pub_8192.pem'
        pub_stuff = """-----BEGIN PUBLIC KEY-----
            MIIEIjANBgkqhkiG9w0BAQEFAAOCBA8AMIIECgKCBAEA1NVm8RI/fo58LNmjNoDA
            sdRZ1L507zBfGufo1cI/0eLfWTOtbHE+hoqCdac2RW/TVd/eTo1/wUqpbnkg1Y6m
            icvaEEfCivhBgQNrJLvXLrqkg1J9ApI6ha4kDpgsFkYITy+GdNNQcbuLJ88eA1nn
            oy1JiSBOtuXOP2OQnMI/zssPL0RogofqGIIGtOxeQia5eGS3d7fQkbZEN5dqBLJZ
            FqGDtMqCcMmZFnfGTfKUEtf3LH1dTvelHx/ypvRp5ir92c4qz9JA21ftbuTfJIkw
            9S672WsoghCuFZpdxRn/r0q5wanWPVPb7GiTSbTfcjrZR5Ma5DPm14wCMAo6gAtD
            1CWbFI+x5bHCj8XcW8evqzBn/NtW6Rug3T6tPfuv9O/W5kCq1vUtmktv6Ew+9onN
            CAkTHJKktOIK2ydTHTUeAzEhIzMsvrOSeIpyqkRZK4z5bsbYTcKKxZwq8T9IuiNs
            d5PqfU1NHBCXkEjAMA2aAyB9AEXPC4ENm6fXu5rbioUvzS95oUlnVTFPoc1lDPNx
            MUh8Xm2Qjc01fcIZmEz8IIWLu/refGS2Q2s0hDh1C4mD6bXMh3TVVSI7q2eM8Ftd
            0cBWzj0ufsk0/Vs6zE8xfRdXKSCNHA5qDRh4ZRrufZnw0r2yacCNFB1wdKsVvpOH
            jaGQb590kPewKQ/7aG3WrNLd2/dJfQiXAA7hcKCzbiZf5nwdEu/BaQcZUYBySADK
            PpTVBKaZaCvWKtZKi+0UmMMjgk3uAmkvnlKJt45i5qDcr+i9IziWX/qV9LuX5U/8
            LlqgiA/CGawTlnpOaZWx6hh5/l6d0chJ0ULTGhiEPIeiWMMKE9/zE9D/e6t9PJQ/
            XdaxpIM/2rI8Mx7a3dK4zjqzPkYoP301NcBub9Vq6pQMn/89K8fikGP7LKncI/lf
            n6U9uXKW487u5/WULe1atDQUkCIx1P9UEqQxl8MhUX+KorV8nQFaazGa7tY39YRW
            eBMucPZjC9hywCF1O9+OJW5pGU/WCR/KGKoZfOsGY5GT85HeXdCkYqpemPuLgC9+
            YU2xd5sMPotFHrK5PNMzqpf7xryUiwc0FDgM278Sp9TJ+WO2lp6rTJJfFehINjV5
            1mG4Oddf3k9RJWk5CEuEPhV2kP3JH6EslnkjS4M1l2w3pLc/5XkMYyL9kUlRXW7I
            bqbPXrds/GuVR42vixA8x4Rzb8dIbZauIFvuueWYyETLCGK6jyXhgzRSgFX26aCs
            J/u3eHHpac+xuiZFhXqcSdYocoRyioOQ9X7zqMZxQcfvrxSgl8PVhfh7hzHR9ZPi
            lGzMDEaUjv0ZbkWJa1rohoOtggwMXeKH2mh//0Jp7vYZzfgC/0iIHAQH1MPEodVl
            4wIDAQAB
            -----END PUBLIC KEY-----
            """.replace('    ', '')
        with open(pub, 'wb') as fd:
            fd.write(pub_stuff)
        assert open(pub, 'rb').read() == pub_stuff
        priv = 'priv_8192.pem'
        priv_stuff = """-----BEGIN RSA PRIVATE KEY-----
            Proc-Type: 4,ENCRYPTED
            DEK-Info: AES-256-CBC,ABD70159132455FBDC8E798415A4DE36

            eQJDTLe4ZW8KdN9BGNf6JczD1SkjYz13poCsotbF/ULnsRLDlnab0VrL2Ca236Pw
            8ohG3JzF68Uccb9vZgAlveJ/OeUmyL3AsUJ1fHHlGDVotuhExN1waOAm1095i+sT
            PdIdG4s1v2A1AK0Ij+5hicdzsD/P8N+T4gmYhQbQXNJ9KmXGjLKUn3Ff4hotXYvw
            4LpTwV7+kJtDMTDZ6R4ktDxjBccQFw3/8448MXuoagzb2pI6sy6CFAJ+zMp2Yass
            9KwwWjjYN2kvm6PwjgTx7XbVdhlwgbtqhW29EKadr2lWGoAzdbPP2TWHby3BXRlf
            x1IKYbwVSiOMVa+4l3X7xdpcfSDCAZnsLMdE70EYzufM7m4I/TbULPt60R/idLSd
            WxXtqSr3srf7qmwgmIRzOWAgT5WV4f2nYNnsTCoT9x4GLAmzqcNuR2GYRtMRujqq
            LmGZvLtOb+Cp8kViekma8M6zi9NoHM/jFPyvADShWLcwKza8eV64QScGs6lxHo7j
            KCx2YYfe7YyybJwUcMhbcc219fJzlFFX/LpzIumrsVRqTOjCsbJTuNe3LhrlIpnD
            1ajTcvTCEVHNjXDzazT3Qy7UJ8KiE5b6FkqEzeTcTSMFXUIABKpbwtjb2oj3nF1S
            a0WyBEnx1uJ9zkO7WP0bVMR32gHzPniSh3V8JRoznsSe2KcD7E/oLBKzH4m4E5HA
            NrzX12U3dS99ZfI6rMgS6y91mTfKBsvsQEay87fZg0FIApESlupk1Z/X4luFUvdJ
            CfGZ2Ps7WK6pc/PDnFW0JeNv/NqNUerO7ZUnYciz+dE0VBz6WitcuKbdGCXJuURl
            6BdmSGpdXeRGo8hRP19DC9LDAm/2Ov9UqBAmLkJUqSUHpmBDSxPy24ATabOjRnax
            2Z2o+ar7n6DIUgkDU91srchWqoJM6L6NM5J57IRz8y9z39C5g2j/s9H97x4Rzi7t
            jK7ZDQaFNRu4Xq7tN+iMiwcULQ908DuOzb/inj3mZZQexOK+SZWV5/9DOh84qxE4
            PNkLcAJDIGB9cQt72NDrpS/+NeSKuUO+p48oefWMUtIzN/AZ440MEyxtZUEKml7H
            J71R8jIo8Z/4bal4qG46EGryYy0K/6/QAbpvLPBgrHoyDjNaGgsNhPJp3tEU7S3a
            xCVmm1WuGzYNlkKEnX8QeE2WTCwaIP4lqyiahxmB8li/SXtflp8UfRLH9UJtTpWY
            UimCEccVGx3F8RNDL0c0h6TpJtaDceb1N6/KekpNoyUTOekyJJUuZuV6iY/MqMF2
            y8k8yz2xIinuBYlwTlu6ZHHhbrV4TDrqeBql0YCaQIkq0UOFNDkqudYZs/0vV8Bx
            bQXeaLqd+mmu55tPPGxwehsd6sRbwCY/2JLyzMJK03oiqIWjj5/4UKcGR5MF2yXb
            eS4QqPR4jMrNBZpzSogR9ITudAYnJOwNblReJRB8gV8HV0MLuE7xeNqJ12BPnZfV
            G/YoyvJdHFFxt63FZILxftEARp1vLgOhtGDa8f2vEgu+FTEuf3GRgZ52WJMRchnS
            DTreTza4tCrG8wMBXsoSQm2BvZhq1ryg0Z05k5M3mRkG4BkRDXTKKIxdyCP04v/d
            pYjQ+iezEPSExITLyz/i6cfN9BmM+tX/2Vx6Jrhu9NGwY3o0YJLVXOTl+omv08Vh
            ungRRyKkEPR0/KOU1QxJYiVNEyWuP92MEdJvcIBxKQJEzcBtMX8DzpNrciIFdBY0
            omA38ofWtm820LhoViE22hCnkoGIYy+boAJtW3eyqo7Az5ZF0n9EgugGso6MA157
            X0laL28sqT0LfudT2fqMR83S3MTMuMoGlXV33+noFKvleSQaVc9oDXmqlXGdl3yg
            EfrZ+V2i2eSpLsdUYCthvgM2wvPW0Vmym15mVy+uIlScQYeIUBoaucmH6vDei+of
            8cYDMTSxhX/sGdnF0DzHZFXhw/mpcSUYgZ5ehbcR7ZSRuZ3ORrHk0/wmPITXHhDa
            H52Gzy0RHS5X5RD2uE9NAmhPLJzz5xWBnZoNmiCNnLUn5cEkczWwN77bQnP6ipHN
            g78o1foof1HHhwQeMXhKD4V+1sxelWtcuJPn3xQN3vmOmFIuIEm9zQErHclK3rPY
            XlLJLBRf1kVTSIZrq2glwb8cnI+HH7p9oW2QLfLNC6k74TTYV5VLs09fsx6F5cKM
            xDg4TK/hsooDNYmeFbEgXtodHv0AR52gmpxqY1Ik/drMqH43uUe2DkdN168JIlQn
            cZwoLC3awI0H+Ra2hg45fVQNpyQ7HAulAHAeIX/BrPH9B1o1HZvdhZ9T1lhhiwj+
            AkP9W9KrmFRz45TDVaHq6yqlTE1eMscBgb4M0MOSgeviq8R6C28wetBO4z6CWWuS
            xDtkb5PImSY9cPphqKuRCwSyh5IbyNkiBn1mYOJrDnFEcpsdN553h34rDTT6clN8
            yUPcnlMq7jyvPK7GNdJyyK3SE7e06ibqyDxez5AHRG/ho7M8rSb+bsgm0evmG+tG
            4d5d2+4cbA9lyLfFFpdURPX88/t1/mu8sP28c2fYiWzjJ0UGaasG9655TNnw4yn1
            DliSbCWC7HG/X1XYA/BtX0INdFMBsJo8+YAo3VFwkpUvWMUq62fwZUkgB5C+a6Zi
            bhMVGYLPkwCOWBc238LuQaMyiNrOWlCuzuNy+fCe8UYxhn0TEm1KPSUO1V2AnQAE
            Bb9I+Cx8TBWjIjOG4W/F861SVAexUdGfQussn0N3dno6aNgCafTIYbXgufRUdVw+
            HZY9FFmk1qpsQJxB4tlFDa1bx9o41mjSrDfYKhdgFNwwzchQTPAyK/Hx/QoD2OSq
            oE9o7LFfr/JsiBoQIybQ+jozVtyiTIuLDvXQIuUDOCvMX9RvnxsYjugSTtfr5H1v
            Qr2D8mn4t+TWqZbQohjD0nV2/cm54fP6MdsBnTqp7C3GViVwbfuBkgCzlDugz8Td
            MSsX7xcr2jz5YalvbsTAaRRDQDzLjp0HoDIh2Co7hWVf/pfSB5ams6yZT51l2Ycy
            lrLLaP6dTuhUVltLcYSnnlsNdQfbXSXlGNeqHYOEMbKFpAZRz++ZsGA5jg3OAXmE
            gMy7njb3oAftpwb3kf+RA4FGkoFteglKkjdtEwh+1jenH0teUDehexM3XmRfLpq/
            Dns0J6EQOuodF8aUduO3FvObhVdUlTu0NOhkYCOaLssqKTfydInA24blaeMJyDYi
            H6Ow6FaEC7ZHaSs47UM7JXced73O/o7CfUDs6cUpupFWS3aJxnx20ntvEouAXzXe
            IVyNleiSvb9IkTh2R7dw0tqR+BC2Q59wt/rN2NkZDTAPWVatQQ+ak9aTyTgoMORI
            unp2Pp+ab6fFks6Xd+gJcsuUiWMpHT6GBSBwfQBFhfMpmBNgtVqB6mj9gJtQYkRb
            nNXvvHpv5RD62aE7ZIOJW7+jNHFRbDyK7VIE1HCopnnaJqEn//SMcZpB7n0bsJXL
            Ql/GpiBW47791+qEdpqyY8pWyB6gVCh0HUvHj6C3pJ6Pi+DlLlulNfB2toukCNFj
            tU1ucCoP5OdGPO4GEyYZuc4TdQNB90BKZBmvkNlUhJyNOlP1PaCUxvhqfsRcF3Nb
            lOz7uaEC2PpEr5/2bLEGOguFERR6NtnXJs3GVURHQjS1uOxx+tFSa7FmMCRob0Mo
            OlRxamwZuO4wQ/tWtomBLIG05OEZ27/ldKL1xkbpmj4ulF95TETjMoBkNd799YJ1
            SpTFO4Q/ZMJSPqHT2Lrk2Ut+HJFgbjq51yD2xCRhHp9+chtS7yjIBesUB1cDByuJ
            ep14YU4VQzvHCNJVIQFincNmFmLL4A2f5/I341xXVdBZBTa2rAdVGv2mhge8fret
            ySrFGBi7evbd0KWGWUPzH1vdFlS2Tg+UpWF7Hjeucehi68Ebl2Ti7242HEhlKSNK
            pubUOZvul3dwzgjb5r3lIe+TB1YPCd0SnZ8AM64rMg5GwR50mC2vJQ7kKztXc1bw
            Dj2Geke9on5TGxYM1bvvV9Ief/PPrgP454tN050g4F+lWIxftC9WgPojmURu225x
            OnDG2UOPJKvukMQ3C2Drfu1UwwiVR2C4iB2eUy8lvBLa6twMPohK4NDNrHCAGdiN
            Qshd/L7QxCaiU3nwC+ONmOSsPsyWAroSrXAGEQiK4hNXmABgpe6EkF3HsaRoOptL
            1yMPax+psDdqCc0vVpRavNcTClbG3mb04XD/9y1OvjlhTPh+MeLuN4DtnyL9zvvD
            xV7BwzxyAaJm6MJC8oah6CF1mVTKk188OBBnpmI5pC9UiIwf6QdUUOP+E/OyETMK
            wew9eCFFcFaOTWmthHZMGejtHjwEPcs4YxuXCucawuyv6l/cbEGWNU9F0dakoKZX
            12DrwoQNgiQsSwwfVla6O8oPjy9ZZP4PW+DZ+WQA308r3leYcqgkOC4VVMlNesrt
            ugUjPsg6IgkHEzNLAy4pH8ioZtu0jRAUOQlueEnI87RWT7UL/+ht4MB2MAxnbR+Z
            qFhNpsAtcdEx+ZAwjcpb3XVfmhhwcz8i26L7HmOv+pq8OTRltzYQ+GQU2Tvxe7vh
            fbP5fKN9XfFvfJizf4wH7hS+7OLg3fDTPtPxAqNgU/FCVyRGCQtHBrRl6fSdM5Vk
            JyTq90lrnZ8tAVzgBNEpQNLRM2UBLpODvf25qwlRc4n+yfWn6RsnWn0tz9dd2GRk
            MLHSLvoCZHWY7BqdAO1d9x3mL/X6SBPgG4miBjeGUDpEvMWGC1ff9+yb0uj515SM
            J5BjQCa93Q9tAfyBFKHKPI1eVz0gJ/LlJKwmPel98uxzaW1NjoWQz7XmhBEBsg1K
            BBrfCwqOzgh3puuRXdzljGUyvvc0QOd1PV+cFi51CjOGim83S8yNnUrYZm46NRhC
            6Gp4MpSeUnUdi/Jm0gEN3LFp34TKoW9AIpJ+ImkfNzU5GOIWbeYIDFSlSflm0d96
            Qapo8FMKyE0fWK8h57yEgxt6pZV+JqIOFoq0bA6qQTtijPBlB0xtIGa62G1PeQnX
            aDU0Tdc91ptz6Nz001AKU9cWWitieDmuGm6biUhN4JVC7RwiZXX2J8EARjvGxb8b
            mndNUs08Xo9ex9BTDMunuhK5t6tc2OB8BrmQc0SNczUIaC2+okDzAZ+s37SlbovU
            JvtPUGJkfutqkEvytZqg+Opq1O8q3Jr2LSyuvAzgWPyVV5KFGttC9jxzZLAPoMxR
            qAVtR0zCAgtGU540XMjyOD5Ff7+Ayvt4PRtHoeZ0nfcm3GTKyc0iUV2RaRfUQPm/
            n9ZQRZkaqBmEyCBvoYLhUPACu9bkdjL6ziN3P3oZBxt8+BNcwLXRr5PpW0GE7VhF
            GFK57Or2lMifUkCnS6TlMMzb7xagW9bQqOukP92/EOvc5iwdwtnPlOFjUGMEWIgn
            1r7IpXYs5lxatQ5dUPNsRwNGUjuUQQW70q+Gu4DPUDUFis3GsuzLeLq0Gl5I71oD
            p1vetL7Mj7CcriCf60QZL2wg/5qq5nYQsD9cbPmp08VvNZyo/ysE1erWDwvfvIOI
            mcfT4wYYyZGFhg5BVwdrfPquu4R/JxzYFQ93bAG5ktcwWseAuaQxwNZSn4m7caG+
            pgYez7Iiz2wiVycO9HTK/xZxjHF51/4cBjV93DnVoxbvXKTrbW+IPUe9l2oNGwED
            fbqAe8VD0i+yaXQdWLaP75dU0zD/twRnriweDlJoIPI8zST6OUpRNbdcfhyRBrXN
            xs/eALAOZ4CEZIvFvzdo2nqlRRUiffU8XdaAP97jL5mnFtDzit1ZYzKbjGZ1Tc1D
            /WzKpEipwdZUCzZnCQ0kBNRruRHCaf9c0wnxXwWwpGDTD4mZXF9joXzuaO8kDsJT
            bdpaaRcTXRmwQ2JqS5zh1nzsesR2JkIUgUBMnTfbWgptu+zcRHUINrU1GaEnQ1nP
            wXf6MFB/LOhJPkUcuiKT+pib0YOj6DV7VLJ5rclgTRmDLPv3WRhyTEW5WExQqkXl
            f5H63+QlsyiAum0FGLh6AM8ja3hEjyu/ncGzuxr8wrEJ2P02sCItGJOxp87Gb7Ay
            5uTmQcR67EJ8J9fJm+ILnyyBB901Qcv97jRDjlOu9Pzi6dt8/1CF386OGeEI6dnE
            LOEhMnHJCaOCl4akiP7MkoE/LctcBwsqqULOs9b4zdXwyzqYo7LCwLfk0SHB7pw5
            mJWmxViCU7FxHvp3v8XT0yuQIPQBjNEbSvYVbt7ZebQjj7clExjvCRt4QxfAIJ9Q
            -----END RSA PRIVATE KEY-----
            """.replace('    ', '')
        with open(priv, 'wb') as fd:
            fd.write(priv_stuff)
        assert open(priv, 'rb').read() == priv_stuff
        pphr = 'pphr_8192'
        pphr_stuff = '149acf1a8c196eeb5cdba121567e670b'
        with open(pphr, 'wb') as fd:
            fd.write(pphr_stuff)
        assert open(pphr, 'rb').read() == pphr_stuff

        secretText = 'secret.txt'
        datafile = secretText  # does double duty as file name and contents
        with open(datafile, 'wb') as fd:
            fd.write(secretText)

        enc = encrypt(datafile, pub)
        dataDecNested = decrypt(enc, priv, pphr=pphr)
        recoveredText = open(dataDecNested).read()
        assert recoveredText == secretText


# Basic set-up (order matters) ------------------------------------------------
logging, logging_t0 = _setup_logging()
if not user_can_link:
    logging.warning('%s: No admin priv; cannot check hardlinks' % lib_name)

OPENSSL, openssl_version, use_rsautl = _get_openssl_info()
destroy_TOOL, destroy_OPTS = _get_destroy_info()

default_codec = {'_encrypt_rsa_aes256cbc': _encrypt_rsa_aes256cbc,
                 '_decrypt_rsa_aes256cbc': _decrypt_rsa_aes256cbc}
codec = PFSCodecRegistry(default_codec)

if __name__ == '__main__':
    logging.info("%s with %s" % (lib_name, openssl_version))
<<<<<<< HEAD
    if args.filename == 'debug':
=======
    if args.debug:
>>>>>>> 05591695
        """Run tests with verbose logging; check for memory leaks using gc.
            $ python pyfilesec.py --debug > results.txt
        """
        global pytest
        import pytest
        import gc

        gc.enable()
        gc.set_debug(gc.DEBUG_LEAK)

        os.mkdir('debug_' + lib_name)
        os.chdir('debug_' + lib_name)  # intermediate files get left inside
        ts = Tests()
        tests = [t for t in dir(ts) if t.startswith('test_')]
        for test in tests:
            try:
                eval('ts.' + test + '()')
            except:
                result = test + ' FAILED'
                print(result)
        logging.info("%.4fs for tests" % (get_time() - logging_t0))
<<<<<<< HEAD
    elif args.filename == 'genrsa':
        """Walk through key generation on command line.
        """
        genRsaKeys()
    else:
        """Call requested function with arguments, return result (to stdout)

        Functions: encrypt, decrypt, rotate, pad, sign, verify, destroy
        """
        fxn = None  # becomes the actual function
        kw = {}  # kwargs for fxn

        # "kw.update()" ==> required args, use kw even though its position-able
        # "arg and kw.update(arg)" ==> optional args; watch out for value == 0

        # mutually exclusive args.fxn:
        if args.encrypt:
            fxn = encrypt
            # convenience arg: call pad the file prior to encryption
            if args.size >= -1:
                pad(filename, size=args.size)
            kw.update({'pub': args.pub})
            args.keep and kw.update({'keep': args.keep})
            args.meta and kw.update({'meta': args.meta})
            args.hmac and kw.update({'hmac_key': args.hmac})
        elif args.decrypt:
            fxn = decrypt
            kw.update({'priv': args.priv})
            args.pphr and kw.update({'pphr': args.pphr})
            args.out and kw.update({'outFile': args.out})
        elif args.rotate:
            fxn = rotate
            kw.update({'priv_old': args.priv})
            kw.update({'pub_new': args.pubn})
            args.pphr and kw.update({'pphr_old': args.pphr})
            args.nppr and kw.update({'pphr_new': args.nppr})
            args.nprv and kw.update({'priv_new': args.nprv})
            args.nppr and kw.update({'pphr_new': args.nppr})
            args.keep and kw.update({'keep': args.keep})
            args.meta and kw.update({'meta': args.meta})
            args.hmac and kw.update({'hmac_new': args.hmac})
            if args.size >= -1:
                kw.update({'pad_new': args.size})
        elif args.pad:
            fxn = pad
            if args.size >= -1:
                kw.update({'size': args.size})
            elif args.size is not None:
                raise ValueError('bad argument for -z/--size to pad')
        elif args.sign:
            fxn = sign
            kw.update({'priv': args.priv})
            args.pphr and kw.update({'pphr': args.pphr})
            args.out and kw.update({'out': args.out})
        elif args.verify:
            fxn = verify
            kw.update({'pub': args.pub})
            kw.update({'sig': args.sig})
        elif args.destroy:
            fxn = destroy
        else:
            raise ValueError('No action requested (command line).')

        result = fxn(args.filename, **kw)
=======
    elif args.genrsa:
        """Walk through key generation.
        """
        genRsaKeys()
    else:
        """encrypt, decrypt, pad, unpad, sign, verify, rotate
        """
        logging.info(OPENSSL)
        if args.encrypt:
            filename = args.encrypt.pop(0)
            pub = args.encrypt.pop(0)[4:]  # remove pub=
            print a

            print 'encrypt(%s, pub="%s")' % (filename, pub), args.encrypt

            result = e(args.encrypt)
        #elif cmd in ['dec', 'decrypt']:
        #    result = decrypt(*args)
        #elif cmd == 'pad':
        #    result = pad(*args)
        #elif cmd == 'unpad':
        #    result = pad(*args, size=0)
        #elif cmd == 'sign':
        #    result = sign(*args)
        #elif cmd == 'verify':
        #    result = verify(*args)
        #elif cmd == 'rotate':
        #    result = rotate(*args)
>>>>>>> 05591695
        print result<|MERGE_RESOLUTION|>--- conflicted
+++ resolved
@@ -64,7 +64,6 @@
     parser = argparse.ArgumentParser(
         description='File-oriented privacy & integrity management library.',
         epilog="See https://pypi.python.org/pypi/pyFileSec/")
-<<<<<<< HEAD
     parser.add_argument('filename', help='path to file to process, "genrsa", or "debug"')
     parser.add_argument('--version', action='version', version=__version__)
     parser.add_argument('--verbose', action='store_true', help='print logging info to stdout')
@@ -101,43 +100,6 @@
     args = _parse_args()
 else:
     args = None
-=======
-    parser.add_argument('--version', action='version',
-        version='%s %s' % (lib_name, __version__))
-
-    group = parser.add_mutually_exclusive_group()
-    group.add_argument('--encrypt', nargs=1, help='encrypt with RSA + AES256 (-u [-o][-m][-n][-c][-z][-e][-k])')
-    group.add_argument('--decrypt', nargs=1, help='use private key to decrypt (-v [-o][-d][-r])')
-    group.add_argument('--rotate', nargs=1, help='rotate the encryption (-v -U [-V][-r][-R][-z][-e][-c])')
-    group.add_argument('--sign', nargs=1, help='sign file / make signature (-v [-r])')
-    group.add_argument('--verify', help='verify a signature using public key (-u -g)', nargs=1)
-    group.add_argument('--pad', help='obscure file length by padding with bytes ([-z])', nargs=1)
-    group.add_argument('--destroy', help='secure delete', nargs=1)
-    group.add_argument('--genrsa', action='store_true', help='enter command-line dialog to generate an RSA key pair')
-    group.add_argument('--debug', help='run suite of self-tests, verbose output', action="store_true")
-
-    parser.add_argument('--openssl', help='specify path of the openssl binary to use')
-    #parser.add_argument('-i', '--in', nargs=1, help='path to file to work on (plain or cipher text)')
-    parser.add_argument('-o', '--out', nargs=1, help='path name for generated (output) file')
-    parser.add_argument('-u', '--pub', nargs=1, help='path to public key (.pem file)')
-    #parser.add_argument('-U', '--pubn', nargs=1, help='path to new public key (.pem file)')
-    parser.add_argument('-v', '--priv', help='path to private key (.pem file)', nargs=1)
-    parser.add_argument('-V', '--nprv', nargs=1, help='path to new private key (--rotate only)')
-    parser.add_argument('-r', '--pphr', help='path to file containing passphrase for private key')
-    parser.add_argument('-R', '--nppr', nargs=1, help='path to file containing passphrase for new priv key')
-    #parser.add_argument('-e', '--enc', help='registered encryption m, nargs=1ethod to use', nargs=1)
-    #parser.add_argument('-d', '--dec', nargs=1, help='registered decryption method to use', nargs=1)
-    parser.add_argument('-m', '--meta', nargs=1, help='False to suppress saving meta-data with encrypted file')
-    parser.add_argument('-c', '--hmac', nargs=1, help='path to file containing hmac key')
-    parser.add_argument('-s', '--sig', nargs=1, help='path to signature file (for --verify)')
-    parser.add_argument('-z', '--size', type=int, nargs=1, help='num bytes for --pad, default 16384; unpad = 0 or -1')
-    parser.add_argument('-n', '--nodate', action='store_true', help='do not save encryption date in the meta-data')
-    parser.add_argument('-k', '--keep', action='store_true', help='do not --destroy plain-text file after encryption')
-
-    return parser.parse_args()
-
-args = _parse_args()
->>>>>>> 05591695
 
 if python_version() < '2.6.6':
     raise RuntimeError('Requires python 2.6+')
@@ -341,11 +303,7 @@
 def _get_openssl_info():
     """Find, check, and report info about the OpenSSL binary on this system.
     """
-<<<<<<< HEAD
     if args and args.openssl:
-=======
-    if args.openssl:
->>>>>>> 05591695
         OPENSSL = args.openssl
         logging.info('Option requesting openssl executable: ' + OPENSSL)
     elif sys.platform not in ['win32']:
@@ -2312,11 +2270,7 @@
 
 if __name__ == '__main__':
     logging.info("%s with %s" % (lib_name, openssl_version))
-<<<<<<< HEAD
-    if args.filename == 'debug':
-=======
     if args.debug:
->>>>>>> 05591695
         """Run tests with verbose logging; check for memory leaks using gc.
             $ python pyfilesec.py --debug > results.txt
         """
@@ -2338,72 +2292,6 @@
                 result = test + ' FAILED'
                 print(result)
         logging.info("%.4fs for tests" % (get_time() - logging_t0))
-<<<<<<< HEAD
-    elif args.filename == 'genrsa':
-        """Walk through key generation on command line.
-        """
-        genRsaKeys()
-    else:
-        """Call requested function with arguments, return result (to stdout)
-
-        Functions: encrypt, decrypt, rotate, pad, sign, verify, destroy
-        """
-        fxn = None  # becomes the actual function
-        kw = {}  # kwargs for fxn
-
-        # "kw.update()" ==> required args, use kw even though its position-able
-        # "arg and kw.update(arg)" ==> optional args; watch out for value == 0
-
-        # mutually exclusive args.fxn:
-        if args.encrypt:
-            fxn = encrypt
-            # convenience arg: call pad the file prior to encryption
-            if args.size >= -1:
-                pad(filename, size=args.size)
-            kw.update({'pub': args.pub})
-            args.keep and kw.update({'keep': args.keep})
-            args.meta and kw.update({'meta': args.meta})
-            args.hmac and kw.update({'hmac_key': args.hmac})
-        elif args.decrypt:
-            fxn = decrypt
-            kw.update({'priv': args.priv})
-            args.pphr and kw.update({'pphr': args.pphr})
-            args.out and kw.update({'outFile': args.out})
-        elif args.rotate:
-            fxn = rotate
-            kw.update({'priv_old': args.priv})
-            kw.update({'pub_new': args.pubn})
-            args.pphr and kw.update({'pphr_old': args.pphr})
-            args.nppr and kw.update({'pphr_new': args.nppr})
-            args.nprv and kw.update({'priv_new': args.nprv})
-            args.nppr and kw.update({'pphr_new': args.nppr})
-            args.keep and kw.update({'keep': args.keep})
-            args.meta and kw.update({'meta': args.meta})
-            args.hmac and kw.update({'hmac_new': args.hmac})
-            if args.size >= -1:
-                kw.update({'pad_new': args.size})
-        elif args.pad:
-            fxn = pad
-            if args.size >= -1:
-                kw.update({'size': args.size})
-            elif args.size is not None:
-                raise ValueError('bad argument for -z/--size to pad')
-        elif args.sign:
-            fxn = sign
-            kw.update({'priv': args.priv})
-            args.pphr and kw.update({'pphr': args.pphr})
-            args.out and kw.update({'out': args.out})
-        elif args.verify:
-            fxn = verify
-            kw.update({'pub': args.pub})
-            kw.update({'sig': args.sig})
-        elif args.destroy:
-            fxn = destroy
-        else:
-            raise ValueError('No action requested (command line).')
-
-        result = fxn(args.filename, **kw)
-=======
     elif args.genrsa:
         """Walk through key generation.
         """
@@ -2432,5 +2320,4 @@
         #    result = verify(*args)
         #elif cmd == 'rotate':
         #    result = rotate(*args)
->>>>>>> 05591695
         print result